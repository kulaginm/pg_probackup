import unittest
import os
from time import sleep
from .helpers.ptrack_helpers import ProbackupTest, ProbackupException
import shutil
from distutils.dir_util import copy_tree
from testgres import ProcessType


module_name = 'backup'


class BackupTest(ProbackupTest, unittest.TestCase):

    # @unittest.skip("skip")
    # @unittest.expectedFailure
    # PGPRO-707
    def test_backup_modes_archive(self):
        """standart backup modes with ARCHIVE WAL method"""
        if not self.ptrack:
            return unittest.skip('Skipped because ptrack support is disabled')

        fname = self.id().split('.')[3]
        node = self.make_simple_node(
            base_dir=os.path.join(module_name, fname, 'node'),
            initdb_params=['--data-checksums'],
            ptrack_enable=True)

        backup_dir = os.path.join(self.tmp_path, module_name, fname, 'backup')
        self.init_pb(backup_dir)
        self.add_instance(backup_dir, 'node', node)
        self.set_archiving(backup_dir, 'node', node)
        node.slow_start()

        if node.major_version >= 12:
            node.safe_psql(
                "postgres",
                "CREATE EXTENSION ptrack")

        backup_id = self.backup_node(backup_dir, 'node', node)
        show_backup = self.show_pb(backup_dir, 'node')[0]

        self.assertEqual(show_backup['status'], "OK")
        self.assertEqual(show_backup['backup-mode'], "FULL")

        # postmaster.pid and postmaster.opts shouldn't be copied
        excluded = True
        db_dir = os.path.join(
            backup_dir, "backups", 'node', backup_id, "database")

        for f in os.listdir(db_dir):
            if (
                os.path.isfile(os.path.join(db_dir, f)) and
                (
                    f == "postmaster.pid" or
                    f == "postmaster.opts"
                )
            ):
                excluded = False
                self.assertEqual(excluded, True)

        # page backup mode
        page_backup_id = self.backup_node(
            backup_dir, 'node', node, backup_type="page")

        # print self.show_pb(node)
        show_backup = self.show_pb(backup_dir, 'node')[1]
        self.assertEqual(show_backup['status'], "OK")
        self.assertEqual(show_backup['backup-mode'], "PAGE")

        # Check parent backup
        self.assertEqual(
            backup_id,
            self.show_pb(
                backup_dir, 'node',
                backup_id=show_backup['id'])["parent-backup-id"])

        # ptrack backup mode
        self.backup_node(backup_dir, 'node', node, backup_type="ptrack")

        show_backup = self.show_pb(backup_dir, 'node')[2]
        self.assertEqual(show_backup['status'], "OK")
        self.assertEqual(show_backup['backup-mode'], "PTRACK")

        # Check parent backup
        self.assertEqual(
            page_backup_id,
            self.show_pb(
                backup_dir, 'node',
                backup_id=show_backup['id'])["parent-backup-id"])

        # Clean after yourself
        self.del_test_dir(module_name, fname)

    # @unittest.skip("skip")
    def test_smooth_checkpoint(self):
        """full backup with smooth checkpoint"""
        fname = self.id().split('.')[3]
        node = self.make_simple_node(
            base_dir=os.path.join(module_name, fname, 'node'),
            initdb_params=['--data-checksums'])

        backup_dir = os.path.join(self.tmp_path, module_name, fname, 'backup')
        self.init_pb(backup_dir)
        self.add_instance(backup_dir, 'node', node)
        self.set_archiving(backup_dir, 'node', node)
        node.slow_start()

        self.backup_node(
            backup_dir, 'node', node,
            options=["-C"])
        self.assertEqual(self.show_pb(backup_dir, 'node')[0]['status'], "OK")
        node.stop()

        # Clean after yourself
        self.del_test_dir(module_name, fname)

    # @unittest.skip("skip")
    def test_incremental_backup_without_full(self):
        """page-level backup without validated full backup"""
        if not self.ptrack:
            return unittest.skip('Skipped because ptrack support is disabled')

        fname = self.id().split('.')[3]
        node = self.make_simple_node(
            base_dir=os.path.join(module_name, fname, 'node'),
            initdb_params=['--data-checksums'],
            ptrack_enable=True)

        backup_dir = os.path.join(self.tmp_path, module_name, fname, 'backup')
        self.init_pb(backup_dir)
        self.add_instance(backup_dir, 'node', node)
        self.set_archiving(backup_dir, 'node', node)
        node.slow_start()

        if node.major_version >= 12:
            node.safe_psql(
                "postgres",
                "CREATE EXTENSION ptrack")

        try:
            self.backup_node(backup_dir, 'node', node, backup_type="page")
            # we should die here because exception is what we expect to happen
            self.assertEqual(
                1, 0,
                "Expecting Error because page backup should not be possible "
                "without valid full backup.\n Output: {0} \n CMD: {1}".format(
                    repr(self.output), self.cmd))
        except ProbackupException as e:
            self.assertIn(
                "ERROR: Valid backup on current timeline 1 is not found. "
                "Create new FULL backup before an incremental one.",
                e.message,
                "\n Unexpected Error Message: {0}\n CMD: {1}".format(
                    repr(e.message), self.cmd))

        sleep(1)

        try:
            self.backup_node(backup_dir, 'node', node, backup_type="ptrack")
            # we should die here because exception is what we expect to happen
            self.assertEqual(
                1, 0,
                "Expecting Error because page backup should not be possible "
                "without valid full backup.\n Output: {0} \n CMD: {1}".format(
                    repr(self.output), self.cmd))
        except ProbackupException as e:
            self.assertIn(
                "ERROR: Valid backup on current timeline 1 is not found. "
                "Create new FULL backup before an incremental one.",
                e.message,
                "\n Unexpected Error Message: {0}\n CMD: {1}".format(
                    repr(e.message), self.cmd))

        self.assertEqual(
            self.show_pb(backup_dir, 'node')[0]['status'],
            "ERROR")

        # Clean after yourself
        self.del_test_dir(module_name, fname)

    # @unittest.skip("skip")
    def test_incremental_backup_corrupt_full(self):
        """page-level backup with corrupted full backup"""
        fname = self.id().split('.')[3]
        node = self.make_simple_node(
            base_dir=os.path.join(module_name, fname, 'node'),
            initdb_params=['--data-checksums'])

        backup_dir = os.path.join(self.tmp_path, module_name, fname, 'backup')
        self.init_pb(backup_dir)
        self.add_instance(backup_dir, 'node', node)
        self.set_archiving(backup_dir, 'node', node)
        node.slow_start()

        backup_id = self.backup_node(backup_dir, 'node', node)
        file = os.path.join(
            backup_dir, "backups", "node", backup_id,
            "database", "postgresql.conf")
        os.remove(file)

        try:
            self.validate_pb(backup_dir, 'node')
            # we should die here because exception is what we expect to happen
            self.assertEqual(
                1, 0,
                "Expecting Error because of validation of corrupted backup.\n"
                " Output: {0} \n CMD: {1}".format(
                    repr(self.output), self.cmd))
        except ProbackupException as e:
            self.assertTrue(
                "INFO: Validate backups of the instance 'node'" in e.message and
                "WARNING: Backup file".format(
                    file) in e.message and
                "is not found".format(file) in e.message and
                "WARNING: Backup {0} data files are corrupted".format(
                    backup_id) in e.message and
                "WARNING: Some backups are not valid" in e.message,
                "\n Unexpected Error Message: {0}\n CMD: {1}".format(
                    repr(e.message), self.cmd))

        try:
            self.backup_node(backup_dir, 'node', node, backup_type="page")
            # we should die here because exception is what we expect to happen
            self.assertEqual(
                1, 0,
                "Expecting Error because page backup should not be possible "
                "without valid full backup.\n Output: {0} \n CMD: {1}".format(
                    repr(self.output), self.cmd))
        except ProbackupException as e:
            self.assertTrue(
                "WARNING: Valid backup on current timeline 1 is not found" in e.message and
                "ERROR: Create new full backup before an incremental one" in e.message,
                "\n Unexpected Error Message: {0}\n CMD: {1}".format(
                    repr(e.message), self.cmd))

        self.assertEqual(
            self.show_pb(backup_dir, 'node', backup_id)['status'], "CORRUPT")
        self.assertEqual(
            self.show_pb(backup_dir, 'node')[1]['status'], "ERROR")

        # Clean after yourself
        self.del_test_dir(module_name, fname)

    # @unittest.skip("skip")
    def test_ptrack_threads(self):
        """ptrack multi thread backup mode"""
        if not self.ptrack:
            return unittest.skip('Skipped because ptrack support is disabled')

        fname = self.id().split('.')[3]
        node = self.make_simple_node(
            base_dir=os.path.join(module_name, fname, 'node'),
            initdb_params=['--data-checksums'],
            ptrack_enable=True)

        backup_dir = os.path.join(self.tmp_path, module_name, fname, 'backup')
        self.init_pb(backup_dir)
        self.add_instance(backup_dir, 'node', node)
        self.set_archiving(backup_dir, 'node', node)
        node.slow_start()

        if node.major_version >= 12:
            node.safe_psql(
                "postgres",
                "CREATE EXTENSION ptrack")

        self.backup_node(
            backup_dir, 'node', node,
            backup_type="full", options=["-j", "4"])
        self.assertEqual(self.show_pb(backup_dir, 'node')[0]['status'], "OK")

        self.backup_node(
            backup_dir, 'node', node,
            backup_type="ptrack", options=["-j", "4"])
        self.assertEqual(self.show_pb(backup_dir, 'node')[0]['status'], "OK")

        # Clean after yourself
        self.del_test_dir(module_name, fname)

    # @unittest.skip("skip")
    def test_ptrack_threads_stream(self):
        """ptrack multi thread backup mode and stream"""
        if not self.ptrack:
            return unittest.skip('Skipped because ptrack support is disabled')

        fname = self.id().split('.')[3]
        node = self.make_simple_node(
            base_dir=os.path.join(module_name, fname, 'node'),
            set_replication=True,
            initdb_params=['--data-checksums'],
            ptrack_enable=True)

        backup_dir = os.path.join(self.tmp_path, module_name, fname, 'backup')
        self.init_pb(backup_dir)
        self.add_instance(backup_dir, 'node', node)
        node.slow_start()

        if node.major_version >= 12:
            node.safe_psql(
                "postgres",
                "CREATE EXTENSION ptrack")

        self.backup_node(
            backup_dir, 'node', node, backup_type="full",
            options=["-j", "4", "--stream"])

        self.assertEqual(self.show_pb(backup_dir, 'node')[0]['status'], "OK")
        self.backup_node(
            backup_dir, 'node', node,
            backup_type="ptrack", options=["-j", "4", "--stream"])
        self.assertEqual(self.show_pb(backup_dir, 'node')[1]['status'], "OK")

        # Clean after yourself
        self.del_test_dir(module_name, fname)

    # @unittest.skip("skip")
    def test_page_corruption_heal_via_ptrack_1(self):
        """make node, corrupt some page, check that backup failed"""
        if not self.ptrack:
            return unittest.skip('Skipped because ptrack support is disabled')

        fname = self.id().split('.')[3]
        node = self.make_simple_node(
            base_dir=os.path.join(module_name, fname, 'node'),
            set_replication=True,
            ptrack_enable=True,
            initdb_params=['--data-checksums'])

        backup_dir = os.path.join(self.tmp_path, module_name, fname, 'backup')

        self.init_pb(backup_dir)
        self.add_instance(backup_dir, 'node', node)
        node.slow_start()

        if node.major_version >= 12:
            node.safe_psql(
                "postgres",
                "CREATE EXTENSION ptrack WITH SCHEMA pg_catalog")

        self.backup_node(
            backup_dir, 'node', node,
            backup_type="full", options=["-j", "4", "--stream"])

        node.safe_psql(
            "postgres",
            "create table t_heap as select 1 as id, md5(i::text) as text, "
            "md5(repeat(i::text,10))::tsvector as tsvector "
            "from generate_series(0,1000) i")

        node.safe_psql(
            "postgres",
            "CHECKPOINT")

        heap_path = node.safe_psql(
            "postgres",
            "select pg_relation_filepath('t_heap')").rstrip()

        with open(os.path.join(node.data_dir, heap_path), "rb+", 0) as f:
                f.seek(9000)
                f.write(b"bla")
                f.flush()
                f.close

        self.backup_node(
            backup_dir, 'node', node, backup_type="full",
            options=["-j", "4", "--stream", "--log-level-file=VERBOSE"])

        # open log file and check
        with open(os.path.join(backup_dir, 'log', 'pg_probackup.log')) as f:
            log_content = f.read()
            self.assertIn('block 1, try to fetch via shared buffer', log_content)
            self.assertIn('SELECT pg_catalog.pg_ptrack_get_block', log_content)
            f.close

        self.assertTrue(
            self.show_pb(backup_dir, 'node')[1]['status'] == 'OK',
            "Backup Status should be OK")

        # Clean after yourself
        self.del_test_dir(module_name, fname)

    # @unittest.skip("skip")
    def test_page_corruption_heal_via_ptrack_2(self):
        """make node, corrupt some page, check that backup failed"""
        if not self.ptrack:
            return unittest.skip('Skipped because ptrack support is disabled')

        fname = self.id().split('.')[3]
        node = self.make_simple_node(
            base_dir=os.path.join(module_name, fname, 'node'),
            set_replication=True,
            ptrack_enable=True,
            initdb_params=['--data-checksums'])

        backup_dir = os.path.join(self.tmp_path, module_name, fname, 'backup')

        self.init_pb(backup_dir)
        self.add_instance(backup_dir, 'node', node)
        node.slow_start()

        if node.major_version >= 12:
            node.safe_psql(
                "postgres",
                "CREATE EXTENSION ptrack WITH SCHEMA pg_catalog")

        self.backup_node(
            backup_dir, 'node', node, backup_type="full",
            options=["-j", "4", "--stream"])

        node.safe_psql(
            "postgres",
            "create table t_heap as select 1 as id, md5(i::text) as text, "
            "md5(repeat(i::text,10))::tsvector as tsvector "
            "from generate_series(0,1000) i")
        node.safe_psql(
            "postgres",
            "CHECKPOINT;")

        heap_path = node.safe_psql(
            "postgres",
            "select pg_relation_filepath('t_heap')").rstrip()
        node.stop()

        with open(os.path.join(node.data_dir, heap_path), "rb+", 0) as f:
                f.seek(9000)
                f.write(b"bla")
                f.flush()
                f.close
        node.slow_start()

        try:
            self.backup_node(
                backup_dir, 'node', node, backup_type="full",
                options=["-j", "4", "--stream", '--log-level-console=LOG'])
            # we should die here because exception is what we expect to happen
            self.assertEqual(
                1, 0,
                "Expecting Error because of page "
                "corruption in PostgreSQL instance.\n"
                " Output: {0} \n CMD: {1}".format(
                    repr(self.output), self.cmd))
        except ProbackupException as e:
            if self.remote:
                self.assertTrue(
                    "WARNING: File" in e.message and
                    "try to fetch via shared buffer" in e.message and
                    "WARNING:  page verification failed, "
                    "calculated checksum" in e.message and
                    "ERROR: query failed: "
                    "ERROR:  invalid page in block" in e.message and
                    "query was: SELECT pg_catalog.pg_ptrack_get_block" in e.message,
                    "\n Unexpected Error Message: {0}\n CMD: {1}".format(
                        repr(e.message), self.cmd))
            else:
                self.assertTrue(
                    "LOG: File" in e.message and
                    "blknum" in e.message and
                    "have wrong checksum" in e.message and
                    "try to fetch via shared buffer" in e.message and
                    "WARNING:  page verification failed, "
                    "calculated checksum" in e.message and
                    "ERROR: query failed: "
                    "ERROR:  invalid page in block" in e.message and
                    "query was: SELECT pg_catalog.pg_ptrack_get_block" in e.message,
                    "\n Unexpected Error Message: {0}\n CMD: {1}".format(
                        repr(e.message), self.cmd))

        self.assertTrue(
             self.show_pb(backup_dir, 'node')[1]['status'] == 'ERROR',
             "Backup Status should be ERROR")

        # Clean after yourself
        self.del_test_dir(module_name, fname)

    # @unittest.skip("skip")
    def test_backup_detect_corruption(self):
        """make node, corrupt some page, check that backup failed"""
        fname = self.id().split('.')[3]
        node = self.make_simple_node(
            base_dir=os.path.join(module_name, fname, 'node'),
            set_replication=True,
            ptrack_enable=self.ptrack,
            initdb_params=['--data-checksums'])

        backup_dir = os.path.join(self.tmp_path, module_name, fname, 'backup')

        self.init_pb(backup_dir)
        self.add_instance(backup_dir, 'node', node)
        self.set_archiving(backup_dir, 'node', node)
        node.slow_start()

        if self.ptrack and node.major_version > 11:
            node.safe_psql(
                "postgres",
                "create extension ptrack")

        node.safe_psql(
            "postgres",
            "create table t_heap as select 1 as id, md5(i::text) as text, "
            "md5(repeat(i::text,10))::tsvector as tsvector "
            "from generate_series(0,10000) i")

        heap_path = node.safe_psql(
            "postgres",
            "select pg_relation_filepath('t_heap')").rstrip()

        self.backup_node(
            backup_dir, 'node', node,
            backup_type="full", options=["-j", "4", "--stream"])

        node.safe_psql(
            "postgres",
            "select count(*) from t_heap")

        node.safe_psql(
            "postgres",
            "update t_heap set id = id + 10000")

        node.stop()

        heap_fullpath = os.path.join(node.data_dir, heap_path)

        with open(heap_fullpath, "rb+", 0) as f:
                f.seek(9000)
                f.write(b"bla")
                f.flush()
                f.close

        node.slow_start()

        # self.backup_node(
        #     backup_dir, 'node', node,
        #     backup_type="full", options=["-j", "4", "--stream"])

        try:
            self.backup_node(
                backup_dir, 'node', node,
                backup_type="full", options=["-j", "4", "--stream"])
            # we should die here because exception is what we expect to happen
            self.assertEqual(
                1, 0,
                "Expecting Error because of block corruption"
                "\n Output: {0} \n CMD: {1}".format(
                    repr(self.output), self.cmd))
        except ProbackupException as e:
            self.assertIn(
                'ERROR: Corruption detected in file "{0}", block 1: '
                'page verification failed, calculated checksum'.format(
                    heap_fullpath),
                e.message,
                '\n Unexpected Error Message: {0}\n CMD: {1}'.format(
                    repr(e.message), self.cmd))

        sleep(1)

        try:
            self.backup_node(
                backup_dir, 'node', node,
                backup_type="delta", options=["-j", "4", "--stream"])
            # we should die here because exception is what we expect to happen
            self.assertEqual(
                1, 0,
                "Expecting Error because of block corruption"
                "\n Output: {0} \n CMD: {1}".format(
                    repr(self.output), self.cmd))
        except ProbackupException as e:
            self.assertIn(
                'ERROR: Corruption detected in file "{0}", block 1: '
                'page verification failed, calculated checksum'.format(
                    heap_fullpath),
                e.message,
                '\n Unexpected Error Message: {0}\n CMD: {1}'.format(
                    repr(e.message), self.cmd))

        sleep(1)

        try:
            self.backup_node(
                backup_dir, 'node', node,
                backup_type="page", options=["-j", "4", "--stream"])
            # we should die here because exception is what we expect to happen
            self.assertEqual(
                1, 0,
                "Expecting Error because of block corruption"
                "\n Output: {0} \n CMD: {1}".format(
                    repr(self.output), self.cmd))
        except ProbackupException as e:
            self.assertIn(
                'ERROR: Corruption detected in file "{0}", block 1: '
                'page verification failed, calculated checksum'.format(
                    heap_fullpath),
                e.message,
                '\n Unexpected Error Message: {0}\n CMD: {1}'.format(
                    repr(e.message), self.cmd))

        sleep(1)

        if self.ptrack:
            try:
                self.backup_node(
                    backup_dir, 'node', node,
                    backup_type="ptrack", options=["-j", "4", "--stream"])
                # we should die here because exception is what we expect to happen
                self.assertEqual(
                    1, 0,
                    "Expecting Error because of block corruption"
                    "\n Output: {0} \n CMD: {1}".format(
                        repr(self.output), self.cmd))
            except ProbackupException as e:
                self.assertTrue(
                    'WARNING:  page verification failed, '
                    'calculated checksum' in e.message and
                    'ERROR: query failed: ERROR:  '
                    'invalid page in block 1 of relation' in e.message and
                    'ERROR: Data files transferring failed' in e.message,
                    '\n Unexpected Error Message: {0}\n CMD: {1}'.format(
                        repr(e.message), self.cmd))

        # Clean after yourself
        self.del_test_dir(module_name, fname)

    # @unittest.skip("skip")
    def test_backup_detect_invalid_block_header(self):
        """make node, corrupt some page, check that backup failed"""
        fname = self.id().split('.')[3]
        node = self.make_simple_node(
            base_dir=os.path.join(module_name, fname, 'node'),
            set_replication=True,
            ptrack_enable=self.ptrack,
            initdb_params=['--data-checksums'])

        backup_dir = os.path.join(self.tmp_path, module_name, fname, 'backup')

        self.init_pb(backup_dir)
        self.add_instance(backup_dir, 'node', node)
        self.set_archiving(backup_dir, 'node', node)
        node.slow_start()

        if self.ptrack and node.major_version > 11:
            node.safe_psql(
                "postgres",
                "create extension ptrack")

        node.safe_psql(
            "postgres",
            "create table t_heap as select 1 as id, md5(i::text) as text, "
            "md5(repeat(i::text,10))::tsvector as tsvector "
            "from generate_series(0,10000) i")

        heap_path = node.safe_psql(
            "postgres",
            "select pg_relation_filepath('t_heap')").rstrip()

        self.backup_node(
            backup_dir, 'node', node,
            backup_type="full", options=["-j", "4", "--stream"])

        node.safe_psql(
            "postgres",
            "select count(*) from t_heap")

        node.safe_psql(
            "postgres",
            "update t_heap set id = id + 10000")

        node.stop()

        heap_fullpath = os.path.join(node.data_dir, heap_path)
        with open(heap_fullpath, "rb+", 0) as f:
                f.seek(8193)
                f.write(b"blahblahblahblah")
                f.flush()
                f.close

        node.slow_start()

#        self.backup_node(
#            backup_dir, 'node', node,
#            backup_type="full", options=["-j", "4", "--stream"])

        try:
            self.backup_node(
                backup_dir, 'node', node,
                backup_type="full", options=["-j", "4", "--stream"])
            # we should die here because exception is what we expect to happen
            self.assertEqual(
                1, 0,
                "Expecting Error because of block corruption"
                "\n Output: {0} \n CMD: {1}".format(
                    repr(self.output), self.cmd))
        except ProbackupException as e:
            self.assertIn(
                'ERROR: Corruption detected in file "{0}", block 1: '
                'page header invalid, pd_lower'.format(heap_fullpath),
                e.message,
                '\n Unexpected Error Message: {0}\n CMD: {1}'.format(
                    repr(e.message), self.cmd))

        sleep(1)

        try:
            self.backup_node(
                backup_dir, 'node', node,
                backup_type="delta", options=["-j", "4", "--stream"])
            # we should die here because exception is what we expect to happen
            self.assertEqual(
                1, 0,
                "Expecting Error because of block corruption"
                "\n Output: {0} \n CMD: {1}".format(
                    repr(self.output), self.cmd))
        except ProbackupException as e:
            self.assertIn(
                'ERROR: Corruption detected in file "{0}", block 1: '
                'page header invalid, pd_lower'.format(heap_fullpath),
                e.message,
                '\n Unexpected Error Message: {0}\n CMD: {1}'.format(
                    repr(e.message), self.cmd))

        sleep(1)

        try:
            self.backup_node(
                backup_dir, 'node', node,
                backup_type="page", options=["-j", "4", "--stream"])
            # we should die here because exception is what we expect to happen
            self.assertEqual(
                1, 0,
                "Expecting Error because of block corruption"
                "\n Output: {0} \n CMD: {1}".format(
                    repr(self.output), self.cmd))
        except ProbackupException as e:
            self.assertIn(
                'ERROR: Corruption detected in file "{0}", block 1: '
                'page header invalid, pd_lower'.format(heap_fullpath),
                e.message,
                '\n Unexpected Error Message: {0}\n CMD: {1}'.format(
                    repr(e.message), self.cmd))

        sleep(1)

        if self.ptrack:
            try:
                self.backup_node(
                    backup_dir, 'node', node,
                    backup_type="ptrack", options=["-j", "4", "--stream"])
                # we should die here because exception is what we expect to happen
                self.assertEqual(
                    1, 0,
                    "Expecting Error because of block corruption"
                    "\n Output: {0} \n CMD: {1}".format(
                        repr(self.output), self.cmd))
            except ProbackupException as e:
                self.assertTrue(
                    'WARNING:  page verification failed, '
                    'calculated checksum' in e.message and
                    'ERROR: query failed: ERROR:  '
                    'invalid page in block 1 of relation' in e.message and
                    'ERROR: Data files transferring failed' in e.message,
                    '\n Unexpected Error Message: {0}\n CMD: {1}'.format(
                        repr(e.message), self.cmd))

        # Clean after yourself
        self.del_test_dir(module_name, fname)

    # @unittest.skip("skip")
    def test_backup_detect_missing_permissions(self):
        """make node, corrupt some page, check that backup failed"""
        fname = self.id().split('.')[3]
        node = self.make_simple_node(
            base_dir=os.path.join(module_name, fname, 'node'),
            set_replication=True,
            ptrack_enable=self.ptrack,
            initdb_params=['--data-checksums'])

        backup_dir = os.path.join(self.tmp_path, module_name, fname, 'backup')

        self.init_pb(backup_dir)
        self.add_instance(backup_dir, 'node', node)
        self.set_archiving(backup_dir, 'node', node)
        node.slow_start()

        if self.ptrack and node.major_version > 11:
            node.safe_psql(
                "postgres",
                "create extension ptrack")

        node.safe_psql(
            "postgres",
            "create table t_heap as select 1 as id, md5(i::text) as text, "
            "md5(repeat(i::text,10))::tsvector as tsvector "
            "from generate_series(0,10000) i")

        heap_path = node.safe_psql(
            "postgres",
            "select pg_relation_filepath('t_heap')").rstrip()

        self.backup_node(
            backup_dir, 'node', node,
            backup_type="full", options=["-j", "4", "--stream"])

        node.safe_psql(
            "postgres",
            "select count(*) from t_heap")

        node.safe_psql(
            "postgres",
            "update t_heap set id = id + 10000")

        node.stop()

        heap_fullpath = os.path.join(node.data_dir, heap_path)
        with open(heap_fullpath, "rb+", 0) as f:
                f.seek(8193)
                f.write(b"blahblahblahblah")
                f.flush()
                f.close

        node.slow_start()

#        self.backup_node(
#            backup_dir, 'node', node,
#            backup_type="full", options=["-j", "4", "--stream"])

        try:
            self.backup_node(
                backup_dir, 'node', node,
                backup_type="full", options=["-j", "4", "--stream"])
            # we should die here because exception is what we expect to happen
            self.assertEqual(
                1, 0,
                "Expecting Error because of block corruption"
                "\n Output: {0} \n CMD: {1}".format(
                    repr(self.output), self.cmd))
        except ProbackupException as e:
            self.assertIn(
                'ERROR: Corruption detected in file "{0}", block 1: '
                'page header invalid, pd_lower'.format(heap_fullpath),
                e.message,
                '\n Unexpected Error Message: {0}\n CMD: {1}'.format(
                    repr(e.message), self.cmd))

        sleep(1)

        try:
            self.backup_node(
                backup_dir, 'node', node,
                backup_type="delta", options=["-j", "4", "--stream"])
            # we should die here because exception is what we expect to happen
            self.assertEqual(
                1, 0,
                "Expecting Error because of block corruption"
                "\n Output: {0} \n CMD: {1}".format(
                    repr(self.output), self.cmd))
        except ProbackupException as e:
            self.assertIn(
                'ERROR: Corruption detected in file "{0}", block 1: '
                'page header invalid, pd_lower'.format(heap_fullpath),
                e.message,
                '\n Unexpected Error Message: {0}\n CMD: {1}'.format(
                    repr(e.message), self.cmd))

        sleep(1)

        try:
            self.backup_node(
                backup_dir, 'node', node,
                backup_type="page", options=["-j", "4", "--stream"])
            # we should die here because exception is what we expect to happen
            self.assertEqual(
                1, 0,
                "Expecting Error because of block corruption"
                "\n Output: {0} \n CMD: {1}".format(
                    repr(self.output), self.cmd))
        except ProbackupException as e:
            self.assertIn(
                'ERROR: Corruption detected in file "{0}", block 1: '
                'page header invalid, pd_lower'.format(heap_fullpath),
                e.message,
                '\n Unexpected Error Message: {0}\n CMD: {1}'.format(
                    repr(e.message), self.cmd))

        sleep(1)

        if self.ptrack:
            try:
                self.backup_node(
                    backup_dir, 'node', node,
                    backup_type="ptrack", options=["-j", "4", "--stream"])
                # we should die here because exception is what we expect to happen
                self.assertEqual(
                    1, 0,
                    "Expecting Error because of block corruption"
                    "\n Output: {0} \n CMD: {1}".format(
                        repr(self.output), self.cmd))
            except ProbackupException as e:
                self.assertTrue(
                    'WARNING:  page verification failed, '
                    'calculated checksum' in e.message and
                    'ERROR: query failed: ERROR:  '
                    'invalid page in block 1 of relation' in e.message and
                    'ERROR: Data files transferring failed' in e.message,
                    '\n Unexpected Error Message: {0}\n CMD: {1}'.format(
                        repr(e.message), self.cmd))

        # Clean after yourself
        self.del_test_dir(module_name, fname)

    # @unittest.skip("skip")
    def test_backup_truncate_misaligned(self):
        """
        make node, truncate file to size not even to BLCKSIZE,
        take backup
        """
        fname = self.id().split('.')[3]
        node = self.make_simple_node(
            base_dir=os.path.join(module_name, fname, 'node'),
            set_replication=True,
            initdb_params=['--data-checksums'])

        backup_dir = os.path.join(self.tmp_path, module_name, fname, 'backup')

        self.init_pb(backup_dir)
        self.add_instance(backup_dir, 'node', node)
        node.slow_start()

        node.safe_psql(
            "postgres",
            "create table t_heap as select 1 as id, md5(i::text) as text, "
            "md5(repeat(i::text,10))::tsvector as tsvector "
            "from generate_series(0,100000) i")

        node.safe_psql(
            "postgres",
            "CHECKPOINT;")

        heap_path = node.safe_psql(
            "postgres",
            "select pg_relation_filepath('t_heap')").rstrip()

        heap_size = node.safe_psql(
            "postgres",
            "select pg_relation_size('t_heap')")

        with open(os.path.join(node.data_dir, heap_path), "rb+", 0) as f:
            f.truncate(int(heap_size) - 4096)
            f.flush()
            f.close

        output = self.backup_node(
            backup_dir, 'node', node, backup_type="full",
            options=["-j", "4", "--stream"], return_id=False)

        self.assertIn("WARNING: File", output)
        self.assertIn("invalid file size", output)

        # Clean after yourself
        self.del_test_dir(module_name, fname)

    # @unittest.skip("skip")
    def test_tablespace_in_pgdata_pgpro_1376(self):
        """PGPRO-1376 """
        fname = self.id().split('.')[3]
        node = self.make_simple_node(
            base_dir=os.path.join(module_name, fname, 'node'),
            set_replication=True,
            initdb_params=['--data-checksums'])

        backup_dir = os.path.join(self.tmp_path, module_name, fname, 'backup')

        self.init_pb(backup_dir)
        self.add_instance(backup_dir, 'node', node)
        node.slow_start()

        self.create_tblspace_in_node(
            node, 'tblspace1',
            tblspc_path=(
                os.path.join(
                    node.data_dir, 'somedirectory', '100500'))
            )

        self.create_tblspace_in_node(
            node, 'tblspace2',
            tblspc_path=(os.path.join(node.data_dir))
            )

        node.safe_psql(
            "postgres",
            "create table t_heap1 tablespace tblspace1 as select 1 as id, "
            "md5(i::text) as text, "
            "md5(repeat(i::text,10))::tsvector as tsvector "
            "from generate_series(0,1000) i")

        node.safe_psql(
            "postgres",
            "create table t_heap2 tablespace tblspace2 as select 1 as id, "
            "md5(i::text) as text, "
            "md5(repeat(i::text,10))::tsvector as tsvector "
            "from generate_series(0,1000) i")

        backup_id_1 = self.backup_node(
            backup_dir, 'node', node, backup_type="full",
            options=["-j", "4", "--stream"])

        node.safe_psql(
            "postgres",
            "drop table t_heap2")
        node.safe_psql(
            "postgres",
            "drop tablespace tblspace2")

        self.backup_node(
                backup_dir, 'node', node, backup_type="full",
                options=["-j", "4", "--stream"])

        pgdata = self.pgdata_content(node.data_dir)

        relfilenode = node.safe_psql(
            "postgres",
            "select 't_heap1'::regclass::oid"
            ).rstrip()

        list = []
        for root, dirs, files in os.walk(os.path.join(
                backup_dir, 'backups', 'node', backup_id_1)):
            for file in files:
                if file == relfilenode:
                    path = os.path.join(root, file)
                    list = list + [path]

        # We expect that relfilenode can be encountered only once
        if len(list) > 1:
            message = ""
            for string in list:
                message = message + string + "\n"
            self.assertEqual(
                1, 0,
                "Following file copied twice by backup:\n {0}".format(
                    message)
                )

        node.cleanup()

        self.restore_node(
            backup_dir, 'node', node, options=["-j", "4"])

        if self.paranoia:
            pgdata_restored = self.pgdata_content(node.data_dir)
            self.compare_pgdata(pgdata, pgdata_restored)

        # Clean after yourself
        self.del_test_dir(module_name, fname)

    # @unittest.skip("skip")
    def test_basic_tablespace_handling(self):
        """
        make node, take full backup, check that restore with
        tablespace mapping will end with error, take page backup,
        check that restore with tablespace mapping will end with
        success
        """
        fname = self.id().split('.')[3]
        node = self.make_simple_node(
            base_dir=os.path.join(module_name, fname, 'node'),
            set_replication=True,
            initdb_params=['--data-checksums'])

        backup_dir = os.path.join(self.tmp_path, module_name, fname, 'backup')

        self.init_pb(backup_dir)
        self.add_instance(backup_dir, 'node', node)
        node.slow_start()

        self.backup_node(
            backup_dir, 'node', node, backup_type="full",
            options=["-j", "4", "--stream"])

        tblspace1_old_path = self.get_tblspace_path(node, 'tblspace1_old')
        tblspace2_old_path = self.get_tblspace_path(node, 'tblspace2_old')

        self.create_tblspace_in_node(
            node, 'some_lame_tablespace')

        self.create_tblspace_in_node(
            node, 'tblspace1',
            tblspc_path=tblspace1_old_path)

        self.create_tblspace_in_node(
            node, 'tblspace2',
            tblspc_path=tblspace2_old_path)

        node.safe_psql(
            "postgres",
            "create table t_heap_lame tablespace some_lame_tablespace "
            "as select 1 as id, md5(i::text) as text, "
            "md5(repeat(i::text,10))::tsvector as tsvector "
            "from generate_series(0,1000) i")

        node.safe_psql(
            "postgres",
            "create table t_heap2 tablespace tblspace2 as select 1 as id, "
            "md5(i::text) as text, "
            "md5(repeat(i::text,10))::tsvector as tsvector "
            "from generate_series(0,1000) i")

        tblspace1_new_path = self.get_tblspace_path(node, 'tblspace1_new')
        tblspace2_new_path = self.get_tblspace_path(node, 'tblspace2_new')

        node_restored = self.make_simple_node(
            base_dir=os.path.join(module_name, fname, 'node_restored'))
        node_restored.cleanup()

        try:
            self.restore_node(
                backup_dir, 'node', node_restored,
                options=[
                    "-j", "4",
                    "-T", "{0}={1}".format(
                        tblspace1_old_path, tblspace1_new_path),
                    "-T", "{0}={1}".format(
                        tblspace2_old_path, tblspace2_new_path)])
            # we should die here because exception is what we expect to happen
            self.assertEqual(
                1, 0,
                "Expecting Error because tablespace mapping is incorrect"
                "\n Output: {0} \n CMD: {1}".format(
                    repr(self.output), self.cmd))
        except ProbackupException as e:
            self.assertTrue(
                'ERROR: --tablespace-mapping option' in e.message and
                'have an entry in tablespace_map file' in e.message,
                '\n Unexpected Error Message: {0}\n CMD: {1}'.format(
                    repr(e.message), self.cmd))

        node.safe_psql(
            "postgres",
            "drop table t_heap_lame")

        node.safe_psql(
            "postgres",
            "drop tablespace some_lame_tablespace")

        self.backup_node(
            backup_dir, 'node', node, backup_type="delta",
            options=["-j", "4", "--stream"])

        self.restore_node(
            backup_dir, 'node', node_restored,
            options=[
                "-j", "4",
                "-T", "{0}={1}".format(
                    tblspace1_old_path, tblspace1_new_path),
                "-T", "{0}={1}".format(
                    tblspace2_old_path, tblspace2_new_path)])

        if self.paranoia:
            pgdata = self.pgdata_content(node.data_dir)

        if self.paranoia:
            pgdata_restored = self.pgdata_content(node_restored.data_dir)
            self.compare_pgdata(pgdata, pgdata_restored)

        # Clean after yourself
        self.del_test_dir(module_name, fname)

    # @unittest.skip("skip")
    def test_tablespace_handling_1(self):
        """
        make node with tablespace A, take full backup, check that restore with
        tablespace mapping of tablespace B will end with error
        """
        fname = self.id().split('.')[3]
        node = self.make_simple_node(
            base_dir=os.path.join(module_name, fname, 'node'),
            set_replication=True,
            initdb_params=['--data-checksums'])

        backup_dir = os.path.join(self.tmp_path, module_name, fname, 'backup')

        self.init_pb(backup_dir)
        self.add_instance(backup_dir, 'node', node)
        node.slow_start()

        tblspace1_old_path = self.get_tblspace_path(node, 'tblspace1_old')
        tblspace2_old_path = self.get_tblspace_path(node, 'tblspace2_old')

        tblspace_new_path = self.get_tblspace_path(node, 'tblspace_new')

        self.create_tblspace_in_node(
            node, 'tblspace1',
            tblspc_path=tblspace1_old_path)

        self.backup_node(
            backup_dir, 'node', node, backup_type="full",
            options=["-j", "4", "--stream"])

        node_restored = self.make_simple_node(
            base_dir=os.path.join(module_name, fname, 'node_restored'))
        node_restored.cleanup()

        try:
            self.restore_node(
                backup_dir, 'node', node_restored,
                options=[
                    "-j", "4",
                    "-T", "{0}={1}".format(
                        tblspace2_old_path, tblspace_new_path)])
            # we should die here because exception is what we expect to happen
            self.assertEqual(
                1, 0,
                "Expecting Error because tablespace mapping is incorrect"
                "\n Output: {0} \n CMD: {1}".format(
                    repr(self.output), self.cmd))
        except ProbackupException as e:
            self.assertTrue(
                'ERROR: --tablespace-mapping option' in e.message and
                'have an entry in tablespace_map file' in e.message,
                '\n Unexpected Error Message: {0}\n CMD: {1}'.format(
                    repr(e.message), self.cmd))

        # Clean after yourself
        self.del_test_dir(module_name, fname)

    # @unittest.skip("skip")
    def test_tablespace_handling_2(self):
        """
        make node without tablespaces, take full backup, check that restore with
        tablespace mapping will end with error
        """
        fname = self.id().split('.')[3]
        node = self.make_simple_node(
            base_dir=os.path.join(module_name, fname, 'node'),
            set_replication=True,
            initdb_params=['--data-checksums'])

        backup_dir = os.path.join(self.tmp_path, module_name, fname, 'backup')

        self.init_pb(backup_dir)
        self.add_instance(backup_dir, 'node', node)
        node.slow_start()

        tblspace1_old_path = self.get_tblspace_path(node, 'tblspace1_old')
        tblspace_new_path = self.get_tblspace_path(node, 'tblspace_new')

        self.backup_node(
            backup_dir, 'node', node, backup_type="full",
            options=["-j", "4", "--stream"])

        node_restored = self.make_simple_node(
            base_dir=os.path.join(module_name, fname, 'node_restored'))
        node_restored.cleanup()

        try:
            self.restore_node(
                backup_dir, 'node', node_restored,
                options=[
                    "-j", "4",
                    "-T", "{0}={1}".format(
                        tblspace1_old_path, tblspace_new_path)])
            # we should die here because exception is what we expect to happen
            self.assertEqual(
                1, 0,
                "Expecting Error because tablespace mapping is incorrect"
                "\n Output: {0} \n CMD: {1}".format(
                    repr(self.output), self.cmd))
        except ProbackupException as e:
            self.assertTrue(
                'ERROR: --tablespace-mapping option' in e.message and
                'have an entry in tablespace_map file' in e.message,
                '\n Unexpected Error Message: {0}\n CMD: {1}'.format(
                    repr(e.message), self.cmd))

        # Clean after yourself
        self.del_test_dir(module_name, fname)

    # @unittest.skip("skip")
    def test_drop_rel_during_backup_delta(self):
        """"""
        fname = self.id().split('.')[3]
        backup_dir = os.path.join(self.tmp_path, module_name, fname, 'backup')
        node = self.make_simple_node(
            base_dir=os.path.join(module_name, fname, 'node'),
            set_replication=True,
            initdb_params=['--data-checksums'])

        self.init_pb(backup_dir)
        self.add_instance(backup_dir, 'node', node)
        self.set_archiving(backup_dir, 'node', node)
        node.slow_start()

        node.safe_psql(
            "postgres",
            "create table t_heap as select i"
            " as id from generate_series(0,100) i")

        relative_path = node.safe_psql(
            "postgres",
            "select pg_relation_filepath('t_heap')").rstrip()

        absolute_path = os.path.join(node.data_dir, relative_path)

        # FULL backup
        self.backup_node(backup_dir, 'node', node, options=['--stream'])

        # DELTA backup
        gdb = self.backup_node(
            backup_dir, 'node', node, backup_type='delta',
            gdb=True, options=['--log-level-file=LOG'])

        gdb.set_breakpoint('backup_files')
        gdb.run_until_break()

        # REMOVE file
        node.safe_psql(
            "postgres",
            "DROP TABLE t_heap")

        node.safe_psql(
            "postgres",
            "CHECKPOINT")

        # File removed, we can proceed with backup
        gdb.continue_execution_until_exit()

        pgdata = self.pgdata_content(node.data_dir)

        with open(os.path.join(backup_dir, 'log', 'pg_probackup.log')) as f:
            log_content = f.read()
            self.assertTrue(
                'LOG: File "{0}" is not found'.format(absolute_path) in log_content,
                'File "{0}" should be deleted but it`s not'.format(absolute_path))

        node.cleanup()
        self.restore_node(backup_dir, 'node', node, options=["-j", "4"])

        # Physical comparison
        pgdata_restored = self.pgdata_content(node.data_dir)
        self.compare_pgdata(pgdata, pgdata_restored)

        # Clean after yourself
        self.del_test_dir(module_name, fname)

    # @unittest.skip("skip")
    def test_drop_rel_during_backup_page(self):
        """"""
        fname = self.id().split('.')[3]
        backup_dir = os.path.join(self.tmp_path, module_name, fname, 'backup')
        node = self.make_simple_node(
            base_dir=os.path.join(module_name, fname, 'node'),
            set_replication=True,
            initdb_params=['--data-checksums'])

        self.init_pb(backup_dir)
        self.add_instance(backup_dir, 'node', node)
        self.set_archiving(backup_dir, 'node', node)
        node.slow_start()

        node.safe_psql(
            "postgres",
            "create table t_heap as select i"
            " as id from generate_series(0,100) i")

        relative_path = node.safe_psql(
            "postgres",
            "select pg_relation_filepath('t_heap')").rstrip()

        absolute_path = os.path.join(node.data_dir, relative_path)

        # FULL backup
        self.backup_node(backup_dir, 'node', node, options=['--stream'])

        node.safe_psql(
            "postgres",
            "insert into t_heap select i"
            " as id from generate_series(101,102) i")

        # PAGE backup
        gdb = self.backup_node(
            backup_dir, 'node', node, backup_type='page',
            gdb=True, options=['--log-level-file=LOG'])

        gdb.set_breakpoint('backup_files')
        gdb.run_until_break()

        # REMOVE file
        os.remove(absolute_path)

        # File removed, we can proceed with backup
        gdb.continue_execution_until_exit()

        pgdata = self.pgdata_content(node.data_dir)

        backup_id = self.show_pb(backup_dir, 'node')[1]['id']

        filelist = self.get_backup_filelist(backup_dir, 'node', backup_id)
        self.assertNotIn(relative_path, filelist)

        node.cleanup()
        self.restore_node(backup_dir, 'node', node, options=["-j", "4"])

        # Physical comparison
        pgdata_restored = self.pgdata_content(node.data_dir)
        self.compare_pgdata(pgdata, pgdata_restored)

        # Clean after yourself
        self.del_test_dir(module_name, fname)

    # @unittest.skip("skip")
    def test_drop_rel_during_backup_ptrack(self):
        """"""
        if not self.ptrack:
            return unittest.skip('Skipped because ptrack support is disabled')

        fname = self.id().split('.')[3]
        backup_dir = os.path.join(self.tmp_path, module_name, fname, 'backup')
        node = self.make_simple_node(
            base_dir=os.path.join(module_name, fname, 'node'),
            set_replication=True,
            ptrack_enable=True,
            initdb_params=['--data-checksums'])

        self.init_pb(backup_dir)
        self.add_instance(backup_dir, 'node', node)
        self.set_archiving(backup_dir, 'node', node)
        node.slow_start()

        if node.major_version >= 12:
            node.safe_psql(
                "postgres",
                "CREATE EXTENSION ptrack")

        node.safe_psql(
            "postgres",
            "create table t_heap as select i"
            " as id from generate_series(0,100) i")

        relative_path = node.safe_psql(
            "postgres",
            "select pg_relation_filepath('t_heap')").rstrip()

        absolute_path = os.path.join(node.data_dir, relative_path)

        # FULL backup
        self.backup_node(backup_dir, 'node', node, options=['--stream'])

        # PTRACK backup
        gdb = self.backup_node(
            backup_dir, 'node', node, backup_type='ptrack',
            gdb=True, options=['--log-level-file=LOG'])

        gdb.set_breakpoint('backup_files')
        gdb.run_until_break()

        # REMOVE file
        os.remove(absolute_path)

        # File removed, we can proceed with backup
        gdb.continue_execution_until_exit()

        pgdata = self.pgdata_content(node.data_dir)

        with open(os.path.join(backup_dir, 'log', 'pg_probackup.log')) as f:
            log_content = f.read()
            self.assertTrue(
                'LOG: File "{0}" is not found'.format(absolute_path) in log_content,
                'File "{0}" should be deleted but it`s not'.format(absolute_path))

        node.cleanup()
        self.restore_node(backup_dir, 'node', node, options=["-j", "4"])

        # Physical comparison
        pgdata_restored = self.pgdata_content(node.data_dir)
        self.compare_pgdata(pgdata, pgdata_restored)

        # Clean after yourself
        self.del_test_dir(module_name, fname)

    # @unittest.skip("skip")
    def test_persistent_slot_for_stream_backup(self):
        """"""
        fname = self.id().split('.')[3]
        backup_dir = os.path.join(self.tmp_path, module_name, fname, 'backup')
        node = self.make_simple_node(
            base_dir=os.path.join(module_name, fname, 'node'),
            set_replication=True,
            initdb_params=['--data-checksums'],
            pg_options={
                'max_wal_size': '40MB'})

        self.init_pb(backup_dir)
        self.add_instance(backup_dir, 'node', node)
        self.set_archiving(backup_dir, 'node', node)
        node.slow_start()

        node.safe_psql(
            "postgres",
            "SELECT pg_create_physical_replication_slot('slot_1')")

        # FULL backup
        self.backup_node(
            backup_dir, 'node', node,
            options=['--stream', '--slot=slot_1'])

        # FULL backup
        self.backup_node(
            backup_dir, 'node', node,
            options=['--stream', '--slot=slot_1'])

        # Clean after yourself
        self.del_test_dir(module_name, fname)

    # @unittest.skip("skip")
    def test_basic_temp_slot_for_stream_backup(self):
        """"""
        fname = self.id().split('.')[3]
        backup_dir = os.path.join(self.tmp_path, module_name, fname, 'backup')
        node = self.make_simple_node(
            base_dir=os.path.join(module_name, fname, 'node'),
            set_replication=True,
            initdb_params=['--data-checksums'],
            pg_options={
                'max_wal_size': '40MB'})

        self.init_pb(backup_dir)
        self.add_instance(backup_dir, 'node', node)
        self.set_archiving(backup_dir, 'node', node)
        node.slow_start()

        # FULL backup
        self.backup_node(
            backup_dir, 'node', node,
            options=['--stream', '--temp-slot'])

        if self.get_version(node) < self.version_to_num('10.0'):
            return unittest.skip('You need PostgreSQL >= 10 for this test')
        else:
            pg_receivexlog_path = self.get_bin_path('pg_receivewal')

        # FULL backup
        self.backup_node(
            backup_dir, 'node', node,
            options=['--stream', '--slot=slot_1', '--temp-slot'])

        # Clean after yourself
        self.del_test_dir(module_name, fname)

    # @unittest.skip("skip")
    def test_backup_concurrent_drop_table(self):
        """"""
        fname = self.id().split('.')[3]
        backup_dir = os.path.join(self.tmp_path, module_name, fname, 'backup')
        node = self.make_simple_node(
            base_dir=os.path.join(module_name, fname, 'node'),
            set_replication=True,
            initdb_params=['--data-checksums'])

        self.init_pb(backup_dir)
        self.add_instance(backup_dir, 'node', node)
        self.set_archiving(backup_dir, 'node', node)
        node.slow_start()

        node.pgbench_init(scale=1)

        # FULL backup
        gdb = self.backup_node(
            backup_dir, 'node', node,
            options=['--stream', '--compress'],
            gdb=True)

        gdb.set_breakpoint('backup_data_file')
        gdb.run_until_break()

        node.safe_psql(
            'postgres',
            'DROP TABLE pgbench_accounts')

        # do checkpoint to guarantee filenode removal
        node.safe_psql(
            'postgres',
            'CHECKPOINT')

        gdb.remove_all_breakpoints()
        gdb.continue_execution_until_exit()

        show_backup = self.show_pb(backup_dir, 'node')[0]

        self.assertEqual(show_backup['status'], "OK")

        # Clean after yourself
        self.del_test_dir(module_name, fname)

    # @unittest.skip("skip")
    def test_pg_11_adjusted_wal_segment_size(self):
        """"""
        if self.pg_config_version < self.version_to_num('11.0'):
            return unittest.skip('You need PostgreSQL >= 11 for this test')

        fname = self.id().split('.')[3]
        backup_dir = os.path.join(self.tmp_path, module_name, fname, 'backup')
        node = self.make_simple_node(
            base_dir=os.path.join(module_name, fname, 'node'),
            set_replication=True,
            initdb_params=[
                '--data-checksums',
                '--wal-segsize=64'],
            pg_options={
                'min_wal_size': '128MB',
                'autovacuum': 'off'})

        self.init_pb(backup_dir)
        self.add_instance(backup_dir, 'node', node)
        self.set_archiving(backup_dir, 'node', node)
        node.slow_start()

        node.pgbench_init(scale=5)

        # FULL STREAM backup
        self.backup_node(
            backup_dir, 'node', node, options=['--stream'])

        pgbench = node.pgbench(options=['-T', '5', '-c', '2'])
        pgbench.wait()

        # PAGE STREAM backup
        self.backup_node(
            backup_dir, 'node', node,
            backup_type='page', options=['--stream'])

        pgbench = node.pgbench(options=['-T', '5', '-c', '2'])
        pgbench.wait()

        # DELTA STREAM backup
        self.backup_node(
            backup_dir, 'node', node,
            backup_type='delta', options=['--stream'])

        pgbench = node.pgbench(options=['-T', '5', '-c', '2'])
        pgbench.wait()

        # FULL ARCHIVE backup
        self.backup_node(backup_dir, 'node', node)

        pgbench = node.pgbench(options=['-T', '5', '-c', '2'])
        pgbench.wait()

        # PAGE ARCHIVE backup
        self.backup_node(backup_dir, 'node', node, backup_type='page')

        pgbench = node.pgbench(options=['-T', '5', '-c', '2'])
        pgbench.wait()

        # DELTA ARCHIVE backup
        backup_id = self.backup_node(backup_dir, 'node', node, backup_type='delta')
        pgdata = self.pgdata_content(node.data_dir)

        # delete
        output = self.delete_pb(
            backup_dir, 'node',
            options=[
                '--expired',
                '--delete-wal',
                '--retention-redundancy=1'])

        # validate
        self.validate_pb(backup_dir)

        # merge
        self.merge_backup(backup_dir, 'node', backup_id=backup_id)

        # restore
        node.cleanup()
        self.restore_node(
            backup_dir, 'node', node, backup_id=backup_id)

        pgdata_restored = self.pgdata_content(node.data_dir)
        self.compare_pgdata(pgdata, pgdata_restored)

        # Clean after yourself
        self.del_test_dir(module_name, fname)

    # @unittest.skip("skip")
    def test_sigint_handling(self):
        """"""
        fname = self.id().split('.')[3]
        backup_dir = os.path.join(self.tmp_path, module_name, fname, 'backup')
        node = self.make_simple_node(
            base_dir=os.path.join(module_name, fname, 'node'),
            set_replication=True,
            initdb_params=['--data-checksums'])

        self.init_pb(backup_dir)
        self.add_instance(backup_dir, 'node', node)
        node.slow_start()

        # FULL backup
        gdb = self.backup_node(
            backup_dir, 'node', node, gdb=True,
            options=['--stream', '--log-level-file=LOG'])

        gdb.set_breakpoint('backup_non_data_file')
        gdb.run_until_break()

        gdb.continue_execution_until_break(20)
        gdb.remove_all_breakpoints()

        gdb._execute('signal SIGINT')
        gdb.continue_execution_until_error()

        backup_id = self.show_pb(backup_dir, 'node')[0]['id']

        self.assertEqual(
            'ERROR',
            self.show_pb(backup_dir, 'node', backup_id)['status'],
            'Backup STATUS should be "ERROR"')

        # Clean after yourself
        self.del_test_dir(module_name, fname)

    # @unittest.skip("skip")
    def test_sigterm_handling(self):
        """"""
        fname = self.id().split('.')[3]
        backup_dir = os.path.join(self.tmp_path, module_name, fname, 'backup')
        node = self.make_simple_node(
            base_dir=os.path.join(module_name, fname, 'node'),
            set_replication=True,
            initdb_params=['--data-checksums'])

        self.init_pb(backup_dir)
        self.add_instance(backup_dir, 'node', node)
        node.slow_start()

        # FULL backup
        gdb = self.backup_node(
            backup_dir, 'node', node, gdb=True,
            options=['--stream', '--log-level-file=LOG'])

        gdb.set_breakpoint('backup_non_data_file')
        gdb.run_until_break()

        gdb.continue_execution_until_break(20)
        gdb.remove_all_breakpoints()

        gdb._execute('signal SIGTERM')
        gdb.continue_execution_until_error()

        backup_id = self.show_pb(backup_dir, 'node')[0]['id']

        self.assertEqual(
            'ERROR',
            self.show_pb(backup_dir, 'node', backup_id)['status'],
            'Backup STATUS should be "ERROR"')

        # Clean after yourself
        self.del_test_dir(module_name, fname)

    # @unittest.skip("skip")
    def test_sigquit_handling(self):
        """"""
        fname = self.id().split('.')[3]
        backup_dir = os.path.join(self.tmp_path, module_name, fname, 'backup')
        node = self.make_simple_node(
            base_dir=os.path.join(module_name, fname, 'node'),
            set_replication=True,
            initdb_params=['--data-checksums'])

        self.init_pb(backup_dir)
        self.add_instance(backup_dir, 'node', node)
        node.slow_start()

        # FULL backup
        gdb = self.backup_node(
            backup_dir, 'node', node, gdb=True, options=['--stream'])

        gdb.set_breakpoint('backup_non_data_file')
        gdb.run_until_break()

        gdb.continue_execution_until_break(20)
        gdb.remove_all_breakpoints()

        gdb._execute('signal SIGQUIT')
        gdb.continue_execution_until_error()

        backup_id = self.show_pb(backup_dir, 'node')[0]['id']

        self.assertEqual(
            'ERROR',
            self.show_pb(backup_dir, 'node', backup_id)['status'],
            'Backup STATUS should be "ERROR"')

        # Clean after yourself
        self.del_test_dir(module_name, fname)

    # @unittest.skip("skip")
    def test_drop_table(self):
        """"""
        fname = self.id().split('.')[3]
        backup_dir = os.path.join(self.tmp_path, module_name, fname, 'backup')
        node = self.make_simple_node(
            base_dir=os.path.join(module_name, fname, 'node'),
            set_replication=True,
            initdb_params=['--data-checksums'])

        self.init_pb(backup_dir)
        self.add_instance(backup_dir, 'node', node)
        node.slow_start()

        connect_1 = node.connect("postgres")
        connect_1.execute(
            "create table t_heap as select i"
            " as id from generate_series(0,100) i")
        connect_1.commit()

        connect_2 = node.connect("postgres")
        connect_2.execute("SELECT * FROM t_heap")
        connect_2.commit()

        # DROP table
        connect_2.execute("DROP TABLE t_heap")
        connect_2.commit()

        # FULL backup
        self.backup_node(
            backup_dir, 'node', node, options=['--stream'])

        # Clean after yourself
        self.del_test_dir(module_name, fname)

    # @unittest.skip("skip")
    def test_basic_missing_file_permissions(self):
        """"""
        if os.name == 'nt':
            return unittest.skip('Skipped because it is POSIX only test')

        fname = self.id().split('.')[3]
        backup_dir = os.path.join(self.tmp_path, module_name, fname, 'backup')
        node = self.make_simple_node(
            base_dir=os.path.join(module_name, fname, 'node'),
            set_replication=True,
            initdb_params=['--data-checksums'])

        self.init_pb(backup_dir)
        self.add_instance(backup_dir, 'node', node)
        node.slow_start()

        relative_path = node.safe_psql(
            "postgres",
            "select pg_relation_filepath('pg_class')").rstrip()

        full_path = os.path.join(node.data_dir, relative_path)

        os.chmod(full_path, 000)

        try:
            # FULL backup
            self.backup_node(
                backup_dir, 'node', node, options=['--stream'])
            # we should die here because exception is what we expect to happen
            self.assertEqual(
                1, 0,
                "Expecting Error because of missing permissions"
                "\n Output: {0} \n CMD: {1}".format(
                    repr(self.output), self.cmd))
        except ProbackupException as e:
            self.assertIn(
                'ERROR: Cannot open file',
                e.message,
                '\n Unexpected Error Message: {0}\n CMD: {1}'.format(
                    repr(e.message), self.cmd))

        os.chmod(full_path, 700)

        # Clean after yourself
        self.del_test_dir(module_name, fname)

    # @unittest.skip("skip")
    def test_basic_missing_dir_permissions(self):
        """"""
        if os.name == 'nt':
            return unittest.skip('Skipped because it is POSIX only test')

        fname = self.id().split('.')[3]
        backup_dir = os.path.join(self.tmp_path, module_name, fname, 'backup')
        node = self.make_simple_node(
            base_dir=os.path.join(module_name, fname, 'node'),
            set_replication=True,
            initdb_params=['--data-checksums'])

        self.init_pb(backup_dir)
        self.add_instance(backup_dir, 'node', node)
        node.slow_start()

        full_path = os.path.join(node.data_dir, 'pg_twophase')

        os.chmod(full_path, 000)

        try:
            # FULL backup
            self.backup_node(
                backup_dir, 'node', node, options=['--stream'])
            # we should die here because exception is what we expect to happen
            self.assertEqual(
                1, 0,
                "Expecting Error because of missing permissions"
                "\n Output: {0} \n CMD: {1}".format(
                    repr(self.output), self.cmd))
        except ProbackupException as e:
            self.assertIn(
                'ERROR: Cannot open directory',
                e.message,
                '\n Unexpected Error Message: {0}\n CMD: {1}'.format(
                    repr(e.message), self.cmd))

        os.chmod(full_path, 700)

        # Clean after yourself
        self.del_test_dir(module_name, fname)

    # @unittest.skip("skip")
    def test_backup_with_least_privileges_role(self):
        """"""
        fname = self.id().split('.')[3]
        backup_dir = os.path.join(self.tmp_path, module_name, fname, 'backup')
        node = self.make_simple_node(
            base_dir=os.path.join(module_name, fname, 'node'),
            set_replication=True,
            ptrack_enable=self.ptrack,
            initdb_params=['--data-checksums'],
            pg_options={'archive_timeout': '30s'})

        self.init_pb(backup_dir)
        self.add_instance(backup_dir, 'node', node)
        self.set_archiving(backup_dir, 'node', node)
        node.slow_start()

        node.safe_psql(
            'postgres',
            'CREATE DATABASE backupdb')

        if self.ptrack and node.major_version >= 12:
            node.safe_psql(
                "backupdb",
                "CREATE EXTENSION ptrack WITH SCHEMA pg_catalog")

        # PG 9.5
        if self.get_version(node) < 90600:
            node.safe_psql(
                'backupdb',
                "REVOKE ALL ON DATABASE backupdb from PUBLIC; "
                "REVOKE ALL ON SCHEMA public from PUBLIC; "
                "REVOKE ALL ON ALL TABLES IN SCHEMA public FROM PUBLIC; "
                "REVOKE ALL ON ALL FUNCTIONS IN SCHEMA public FROM PUBLIC; "
                "REVOKE ALL ON ALL SEQUENCES IN SCHEMA public FROM PUBLIC; "
                "REVOKE ALL ON SCHEMA pg_catalog from PUBLIC; "
                "REVOKE ALL ON ALL TABLES IN SCHEMA pg_catalog FROM PUBLIC; "
                "REVOKE ALL ON ALL FUNCTIONS IN SCHEMA pg_catalog FROM PUBLIC; "
                "REVOKE ALL ON ALL SEQUENCES IN SCHEMA pg_catalog FROM PUBLIC; "
                "REVOKE ALL ON SCHEMA information_schema from PUBLIC; "
                "REVOKE ALL ON ALL TABLES IN SCHEMA information_schema FROM PUBLIC; "
                "REVOKE ALL ON ALL FUNCTIONS IN SCHEMA information_schema FROM PUBLIC; "
                "REVOKE ALL ON ALL SEQUENCES IN SCHEMA information_schema FROM PUBLIC; "
                "CREATE ROLE backup WITH LOGIN REPLICATION; "
                "GRANT CONNECT ON DATABASE backupdb to backup; "
                "GRANT USAGE ON SCHEMA pg_catalog TO backup; "
                "GRANT SELECT ON TABLE pg_catalog.pg_proc TO backup; "
                "GRANT SELECT ON TABLE pg_catalog.pg_extension TO backup; "
                "GRANT SELECT ON TABLE pg_catalog.pg_database TO backup; " # for partial restore, checkdb and ptrack
                "GRANT EXECUTE ON FUNCTION pg_catalog.nameeq(name, name) TO backup; "
                "GRANT EXECUTE ON FUNCTION pg_catalog.textout(text) TO backup; "
                "GRANT EXECUTE ON FUNCTION pg_catalog.timestamptz(timestamp with time zone, integer) TO backup; "
                "GRANT EXECUTE ON FUNCTION pg_catalog.current_setting(text) TO backup; "
                "GRANT EXECUTE ON FUNCTION pg_catalog.pg_is_in_recovery() TO backup; "
                "GRANT EXECUTE ON FUNCTION pg_catalog.pg_start_backup(text, boolean) TO backup; "
                "GRANT EXECUTE ON FUNCTION pg_catalog.pg_stop_backup() TO backup; "
                "GRANT EXECUTE ON FUNCTION pg_catalog.txid_current_snapshot() TO backup; "
                "GRANT EXECUTE ON FUNCTION pg_catalog.txid_snapshot_xmax(txid_snapshot) TO backup;"
            )
        # PG 9.6
        elif self.get_version(node) > 90600 and self.get_version(node) < 100000:
            node.safe_psql(
                'backupdb',
                "REVOKE ALL ON DATABASE backupdb from PUBLIC; "
                "REVOKE ALL ON SCHEMA public from PUBLIC; "
                "REVOKE ALL ON ALL TABLES IN SCHEMA public FROM PUBLIC; "
                "REVOKE ALL ON ALL FUNCTIONS IN SCHEMA public FROM PUBLIC; "
                "REVOKE ALL ON ALL SEQUENCES IN SCHEMA public FROM PUBLIC; "
                "REVOKE ALL ON SCHEMA pg_catalog from PUBLIC; "
                "REVOKE ALL ON ALL TABLES IN SCHEMA pg_catalog FROM PUBLIC; "
                "REVOKE ALL ON ALL FUNCTIONS IN SCHEMA pg_catalog FROM PUBLIC; "
                "REVOKE ALL ON ALL SEQUENCES IN SCHEMA pg_catalog FROM PUBLIC; "
                "REVOKE ALL ON SCHEMA information_schema from PUBLIC; "
                "REVOKE ALL ON ALL TABLES IN SCHEMA information_schema FROM PUBLIC; "
                "REVOKE ALL ON ALL FUNCTIONS IN SCHEMA information_schema FROM PUBLIC; "
                "REVOKE ALL ON ALL SEQUENCES IN SCHEMA information_schema FROM PUBLIC; "
                "CREATE ROLE backup WITH LOGIN REPLICATION; "
                "GRANT CONNECT ON DATABASE backupdb to backup; "
                "GRANT USAGE ON SCHEMA pg_catalog TO backup; "
                "GRANT SELECT ON TABLE pg_catalog.pg_extension TO backup; "
                "GRANT SELECT ON TABLE pg_catalog.pg_proc TO backup; "
                "GRANT SELECT ON TABLE pg_catalog.pg_database TO backup; " # for partial restore, checkdb and ptrack
                "GRANT EXECUTE ON FUNCTION pg_catalog.nameeq(name, name) TO backup; "
                "GRANT EXECUTE ON FUNCTION pg_catalog.textout(text) TO backup; "
                "GRANT EXECUTE ON FUNCTION pg_catalog.timestamptz(timestamp with time zone, integer) TO backup; "
                "GRANT EXECUTE ON FUNCTION pg_catalog.current_setting(text) TO backup; "
                "GRANT EXECUTE ON FUNCTION pg_catalog.pg_is_in_recovery() TO backup; "
                "GRANT EXECUTE ON FUNCTION pg_catalog.pg_control_system() TO backup; "
                "GRANT EXECUTE ON FUNCTION pg_catalog.pg_start_backup(text, boolean, boolean) TO backup; "
                "GRANT EXECUTE ON FUNCTION pg_catalog.pg_stop_backup(boolean) TO backup; "
                "GRANT EXECUTE ON FUNCTION pg_catalog.pg_create_restore_point(text) TO backup; "
                "GRANT EXECUTE ON FUNCTION pg_catalog.pg_switch_xlog() TO backup; "
                "GRANT EXECUTE ON FUNCTION pg_catalog.pg_last_xlog_replay_location() TO backup; "
                "GRANT EXECUTE ON FUNCTION pg_catalog.txid_current_snapshot() TO backup; "
                "GRANT EXECUTE ON FUNCTION pg_catalog.txid_snapshot_xmax(txid_snapshot) TO backup;"
            )
        # >= 10
        else:
            node.safe_psql(
                'backupdb',
                "REVOKE ALL ON DATABASE backupdb from PUBLIC; "
                "REVOKE ALL ON SCHEMA public from PUBLIC; "
                "REVOKE ALL ON ALL TABLES IN SCHEMA public FROM PUBLIC; "
                "REVOKE ALL ON ALL FUNCTIONS IN SCHEMA public FROM PUBLIC; "
                "REVOKE ALL ON ALL SEQUENCES IN SCHEMA public FROM PUBLIC; "
                "REVOKE ALL ON SCHEMA pg_catalog from PUBLIC; "
                "REVOKE ALL ON ALL TABLES IN SCHEMA pg_catalog FROM PUBLIC; "
                "REVOKE ALL ON ALL FUNCTIONS IN SCHEMA pg_catalog FROM PUBLIC; "
                "REVOKE ALL ON ALL SEQUENCES IN SCHEMA pg_catalog FROM PUBLIC; "
                "REVOKE ALL ON SCHEMA information_schema from PUBLIC; "
                "REVOKE ALL ON ALL TABLES IN SCHEMA information_schema FROM PUBLIC; "
                "REVOKE ALL ON ALL FUNCTIONS IN SCHEMA information_schema FROM PUBLIC; "
                "REVOKE ALL ON ALL SEQUENCES IN SCHEMA information_schema FROM PUBLIC; "
                "CREATE ROLE backup WITH LOGIN REPLICATION; "
                "GRANT CONNECT ON DATABASE backupdb to backup; "
                "GRANT USAGE ON SCHEMA pg_catalog TO backup; "
                "GRANT SELECT ON TABLE pg_catalog.pg_extension TO backup; "
                "GRANT SELECT ON TABLE pg_catalog.pg_proc TO backup; "
                "GRANT SELECT ON TABLE pg_catalog.pg_extension TO backup; "
                "GRANT SELECT ON TABLE pg_catalog.pg_database TO backup; " # for partial restore, checkdb and ptrack
                "GRANT EXECUTE ON FUNCTION pg_catalog.nameeq(name, name) TO backup; "
                "GRANT EXECUTE ON FUNCTION pg_catalog.current_setting(text) TO backup; "
                "GRANT EXECUTE ON FUNCTION pg_catalog.pg_is_in_recovery() TO backup; "
                "GRANT EXECUTE ON FUNCTION pg_catalog.pg_control_system() TO backup; "
                "GRANT EXECUTE ON FUNCTION pg_catalog.pg_start_backup(text, boolean, boolean) TO backup; "
                "GRANT EXECUTE ON FUNCTION pg_catalog.pg_stop_backup(boolean, boolean) TO backup; "
                "GRANT EXECUTE ON FUNCTION pg_catalog.pg_create_restore_point(text) TO backup; "
                "GRANT EXECUTE ON FUNCTION pg_catalog.pg_switch_wal() TO backup; "
                "GRANT EXECUTE ON FUNCTION pg_catalog.pg_last_wal_replay_lsn() TO backup; "
                "GRANT EXECUTE ON FUNCTION pg_catalog.txid_current_snapshot() TO backup; "
                "GRANT EXECUTE ON FUNCTION pg_catalog.txid_snapshot_xmax(txid_snapshot) TO backup;"
            )

        if self.ptrack:
            if node.major_version < 12:
                for fname in [
                        'pg_catalog.oideq(oid, oid)',
                        'pg_catalog.ptrack_version()',
                        'pg_catalog.pg_ptrack_clear()',
                        'pg_catalog.pg_ptrack_control_lsn()',
                        'pg_catalog.pg_ptrack_get_and_clear_db(oid, oid)',
                        'pg_catalog.pg_ptrack_get_and_clear(oid, oid)',
                        'pg_catalog.pg_ptrack_get_block_2(oid, oid, oid, bigint)',
                        'pg_catalog.pg_stop_backup()']:

                    node.safe_psql(
                        "backupdb",
                        "GRANT EXECUTE ON FUNCTION {0} "
                        "TO backup".format(fname))
            else:
                fnames = [
                    'pg_catalog.pg_ptrack_get_pagemapset(pg_lsn)',
                    'pg_catalog.pg_ptrack_control_lsn()',
                    'pg_catalog.pg_ptrack_get_block(oid, oid, oid, bigint)'
                ]

                for fname in fnames:
                    node.safe_psql(
                        "backupdb",
                        "GRANT EXECUTE ON FUNCTION {0} "
                        "TO backup".format(fname))

        if ProbackupTest.enterprise:
            node.safe_psql(
                "backupdb",
                "GRANT EXECUTE ON FUNCTION pg_catalog.pgpro_edition() TO backup")

            node.safe_psql(
                "backupdb",
                "GRANT EXECUTE ON FUNCTION pg_catalog.pgpro_version() TO backup")

        # FULL backup
        self.backup_node(
            backup_dir, 'node', node,
            datname='backupdb', options=['--stream', '-U', 'backup'])
        self.backup_node(
            backup_dir, 'node', node,
            datname='backupdb', options=['-U', 'backup'])

        # PAGE
        self.backup_node(
            backup_dir, 'node', node, backup_type='page',
            datname='backupdb', options=['-U', 'backup'])
        self.backup_node(
            backup_dir, 'node', node, backup_type='page', datname='backupdb',
            options=['--stream', '-U', 'backup'])

        # DELTA
        self.backup_node(
            backup_dir, 'node', node, backup_type='delta',
            datname='backupdb', options=['-U', 'backup'])
        self.backup_node(
            backup_dir, 'node', node, backup_type='delta',
            datname='backupdb', options=['--stream', '-U', 'backup'])

        # PTRACK
        if self.ptrack:
            self.backup_node(
                backup_dir, 'node', node, backup_type='ptrack',
                datname='backupdb', options=['-U', 'backup'])
            self.backup_node(
                backup_dir, 'node', node, backup_type='ptrack',
                datname='backupdb', options=['--stream', '-U', 'backup'])

        # Clean after yourself
        self.del_test_dir(module_name, fname)

    # @unittest.skip("skip")
    def test_parent_choosing(self):
        """
        PAGE3 <- RUNNING(parent should be FULL)
        PAGE2 <- OK
        PAGE1 <- CORRUPT
        FULL
        """
        fname = self.id().split('.')[3]
        backup_dir = os.path.join(self.tmp_path, module_name, fname, 'backup')
        node = self.make_simple_node(
            base_dir=os.path.join(module_name, fname, 'node'),
            set_replication=True,
            initdb_params=['--data-checksums'])

        self.init_pb(backup_dir)
        self.add_instance(backup_dir, 'node', node)
        self.set_archiving(backup_dir, 'node', node)
        node.slow_start()

        full_id = self.backup_node(backup_dir, 'node', node)

        # PAGE1
        page1_id = self.backup_node(
            backup_dir, 'node', node, backup_type='page')

        # PAGE2
        page2_id = self.backup_node(
            backup_dir, 'node', node, backup_type='page')

        # Change PAGE1 to ERROR
        self.change_backup_status(backup_dir, 'node', page1_id, 'ERROR')

        # PAGE3
        page3_id = self.backup_node(
            backup_dir, 'node', node,
            backup_type='page', options=['--log-level-file=LOG'])

        log_file_path = os.path.join(backup_dir, 'log', 'pg_probackup.log')
        with open(log_file_path) as f:
            log_file_content = f.read()

        self.assertIn(
            "WARNING: Backup {0} has invalid parent: {1}. "
            "Cannot be a parent".format(page2_id, page1_id),
            log_file_content)

        self.assertIn(
            "WARNING: Backup {0} has status: ERROR. "
            "Cannot be a parent".format(page1_id),
            log_file_content)

        self.assertIn(
            "Parent backup: {0}".format(full_id),
            log_file_content)

        self.assertEqual(
            self.show_pb(
                backup_dir, 'node', backup_id=page3_id)['parent-backup-id'],
            full_id)

        # Clean after yourself
        self.del_test_dir(module_name, fname)

    # @unittest.skip("skip")
    def test_parent_choosing_1(self):
        """
        PAGE3 <- RUNNING(parent should be FULL)
        PAGE2 <- OK
        PAGE1 <- (missing)
        FULL
        """
        fname = self.id().split('.')[3]
        backup_dir = os.path.join(self.tmp_path, module_name, fname, 'backup')
        node = self.make_simple_node(
            base_dir=os.path.join(module_name, fname, 'node'),
            set_replication=True,
            initdb_params=['--data-checksums'])

        self.init_pb(backup_dir)
        self.add_instance(backup_dir, 'node', node)
        self.set_archiving(backup_dir, 'node', node)
        node.slow_start()

        full_id = self.backup_node(backup_dir, 'node', node)

        # PAGE1
        page1_id = self.backup_node(
            backup_dir, 'node', node, backup_type='page')

        # PAGE2
        page2_id = self.backup_node(
            backup_dir, 'node', node, backup_type='page')

        # Delete PAGE1
        shutil.rmtree(
            os.path.join(backup_dir, 'backups', 'node', page1_id))

        # PAGE3
        page3_id = self.backup_node(
            backup_dir, 'node', node,
            backup_type='page', options=['--log-level-file=LOG'])

        log_file_path = os.path.join(backup_dir, 'log', 'pg_probackup.log')
        with open(log_file_path) as f:
            log_file_content = f.read()

        self.assertIn(
            "WARNING: Backup {0} has missing parent: {1}. "
            "Cannot be a parent".format(page2_id, page1_id),
            log_file_content)

        self.assertIn(
            "Parent backup: {0}".format(full_id),
            log_file_content)

        self.assertEqual(
            self.show_pb(
                backup_dir, 'node', backup_id=page3_id)['parent-backup-id'],
            full_id)

        # Clean after yourself
        self.del_test_dir(module_name, fname)

    # @unittest.skip("skip")
    def test_parent_choosing_2(self):
        """
        PAGE3 <- RUNNING(backup should fail)
        PAGE2 <- OK
        PAGE1 <- OK
        FULL  <- (missing)
        """
        fname = self.id().split('.')[3]
        backup_dir = os.path.join(self.tmp_path, module_name, fname, 'backup')
        node = self.make_simple_node(
            base_dir=os.path.join(module_name, fname, 'node'),
            set_replication=True,
            initdb_params=['--data-checksums'])

        self.init_pb(backup_dir)
        self.add_instance(backup_dir, 'node', node)
        self.set_archiving(backup_dir, 'node', node)
        node.slow_start()

        full_id = self.backup_node(backup_dir, 'node', node)

        # PAGE1
        page1_id = self.backup_node(
            backup_dir, 'node', node, backup_type='page')

        # PAGE2
        page2_id = self.backup_node(
            backup_dir, 'node', node, backup_type='page')

        # Delete FULL
        shutil.rmtree(
            os.path.join(backup_dir, 'backups', 'node', full_id))

        # PAGE3
        try:
            self.backup_node(
                backup_dir, 'node', node,
                backup_type='page', options=['--log-level-file=LOG'])
            # we should die here because exception is what we expect to happen
            self.assertEqual(
                1, 0,
                "Expecting Error because FULL backup is missing"
                "\n Output: {0} \n CMD: {1}".format(
                    repr(self.output), self.cmd))
        except ProbackupException as e:
            self.assertTrue(
                'WARNING: Valid backup on current timeline 1 is not found' in e.message and
                'ERROR: Create new full backup before an incremental one' in e.message,
                '\n Unexpected Error Message: {0}\n CMD: {1}'.format(
                    repr(e.message), self.cmd))

        self.assertEqual(
            self.show_pb(
                backup_dir, 'node')[2]['status'],
            'ERROR')

        # Clean after yourself
        self.del_test_dir(module_name, fname)

    # @unittest.skip("skip")
    def test_backup_with_less_privileges_role(self):
        """
        check permissions correctness from documentation:
        https://github.com/postgrespro/pg_probackup/blob/master/Documentation.md#configuring-the-database-cluster
        """
        fname = self.id().split('.')[3]
        backup_dir = os.path.join(self.tmp_path, module_name, fname, 'backup')
        node = self.make_simple_node(
            base_dir=os.path.join(module_name, fname, 'node'),
            set_replication=True,
            ptrack_enable=self.ptrack,
            initdb_params=['--data-checksums'],
            pg_options={
                'archive_timeout': '30s',
                'archive_mode': 'always',
                'checkpoint_timeout': '60s',
                'wal_level': 'logical'})

        self.init_pb(backup_dir)
        self.add_instance(backup_dir, 'node', node)
        self.set_config(backup_dir, 'node', options=['--archive-timeout=60s'])
        self.set_archiving(backup_dir, 'node', node)
        node.slow_start()

        node.safe_psql(
            'postgres',
            'CREATE DATABASE backupdb')

        if self.ptrack and node.major_version >= 12:
            node.safe_psql(
                'backupdb',
                'CREATE EXTENSION ptrack')

        # PG 9.5
        if self.get_version(node) < 90600:
            node.safe_psql(
                'backupdb',
                "BEGIN; "
                "CREATE ROLE backup WITH LOGIN; "
                "GRANT USAGE ON SCHEMA pg_catalog TO backup; "
                "GRANT EXECUTE ON FUNCTION pg_catalog.current_setting(text) TO backup; "
                "GRANT EXECUTE ON FUNCTION pg_catalog.pg_is_in_recovery() TO backup; "
                "GRANT EXECUTE ON FUNCTION pg_catalog.pg_start_backup(text, boolean) TO backup; "
                "GRANT EXECUTE ON FUNCTION pg_catalog.pg_stop_backup() TO backup; "
                "GRANT EXECUTE ON FUNCTION pg_catalog.pg_create_restore_point(text) TO backup; "
                "GRANT EXECUTE ON FUNCTION pg_catalog.pg_switch_xlog() TO backup; "
                "GRANT EXECUTE ON FUNCTION pg_catalog.txid_current() TO backup; "
                "GRANT EXECUTE ON FUNCTION pg_catalog.txid_current_snapshot() TO backup; "
                "GRANT EXECUTE ON FUNCTION pg_catalog.txid_snapshot_xmax(txid_snapshot) TO backup; "
                "COMMIT;"
            )
        # PG 9.6
        elif self.get_version(node) > 90600 and self.get_version(node) < 100000:
            node.safe_psql(
                'backupdb',
                "BEGIN; "
                "CREATE ROLE backup WITH LOGIN; "
                "GRANT USAGE ON SCHEMA pg_catalog TO backup; "
                "GRANT EXECUTE ON FUNCTION pg_catalog.current_setting(text) TO backup; "
                "GRANT EXECUTE ON FUNCTION pg_catalog.pg_is_in_recovery() TO backup; "
                "GRANT EXECUTE ON FUNCTION pg_catalog.pg_start_backup(text, boolean, boolean) TO backup; "
                "GRANT EXECUTE ON FUNCTION pg_catalog.pg_stop_backup(boolean) TO backup; "
                "GRANT EXECUTE ON FUNCTION pg_catalog.pg_create_restore_point(text) TO backup; "
                "GRANT EXECUTE ON FUNCTION pg_catalog.pg_switch_xlog() TO backup; "
                "GRANT EXECUTE ON FUNCTION pg_catalog.pg_last_xlog_replay_location() TO backup; "
                "GRANT EXECUTE ON FUNCTION pg_catalog.txid_current() TO backup; "
                "GRANT EXECUTE ON FUNCTION pg_catalog.txid_current_snapshot() TO backup; "
                "GRANT EXECUTE ON FUNCTION pg_catalog.txid_snapshot_xmax(txid_snapshot) TO backup; "
                "COMMIT;"
            )
        # >= 10
        else:
            node.safe_psql(
                'backupdb',
                "BEGIN; "
                "CREATE ROLE backup WITH LOGIN; "
                "GRANT USAGE ON SCHEMA pg_catalog TO backup; "
                "GRANT EXECUTE ON FUNCTION pg_catalog.current_setting(text) TO backup; "
                "GRANT EXECUTE ON FUNCTION pg_catalog.pg_is_in_recovery() TO backup; "
                "GRANT EXECUTE ON FUNCTION pg_catalog.pg_start_backup(text, boolean, boolean) TO backup; "
                "GRANT EXECUTE ON FUNCTION pg_catalog.pg_stop_backup(boolean, boolean) TO backup; "
                "GRANT EXECUTE ON FUNCTION pg_catalog.pg_create_restore_point(text) TO backup; "
                "GRANT EXECUTE ON FUNCTION pg_catalog.pg_switch_wal() TO backup; "
                "GRANT EXECUTE ON FUNCTION pg_catalog.pg_last_wal_replay_lsn() TO backup; "
                "GRANT EXECUTE ON FUNCTION pg_catalog.txid_current() TO backup; "
                "GRANT EXECUTE ON FUNCTION pg_catalog.txid_current_snapshot() TO backup; "
                "GRANT EXECUTE ON FUNCTION pg_catalog.txid_snapshot_xmax(txid_snapshot) TO backup; "
                "COMMIT;"
            )

        # enable STREAM backup
        node.safe_psql(
            'backupdb',
            'ALTER ROLE backup WITH REPLICATION;')

        # FULL backup
        self.backup_node(
            backup_dir, 'node', node,
            datname='backupdb', options=['--stream', '-U', 'backup'])
        self.backup_node(
            backup_dir, 'node', node,
            datname='backupdb', options=['-U', 'backup'])

        # PAGE
        self.backup_node(
            backup_dir, 'node', node, backup_type='page',
            datname='backupdb', options=['-U', 'backup'])
        self.backup_node(
            backup_dir, 'node', node, backup_type='page', datname='backupdb',
            options=['--stream', '-U', 'backup'])

        # DELTA
        self.backup_node(
            backup_dir, 'node', node, backup_type='delta',
            datname='backupdb', options=['-U', 'backup'])
        self.backup_node(
            backup_dir, 'node', node, backup_type='delta',
            datname='backupdb', options=['--stream', '-U', 'backup'])

        # PTRACK
        if self.ptrack:
            self.backup_node(
                backup_dir, 'node', node, backup_type='ptrack',
                datname='backupdb', options=['-U', 'backup'])
            self.backup_node(
                backup_dir, 'node', node, backup_type='ptrack',
                datname='backupdb', options=['--stream', '-U', 'backup'])

        if self.get_version(node) < 90600:
            self.del_test_dir(module_name, fname)
            return

        # Restore as replica
        replica = self.make_simple_node(
            base_dir=os.path.join(module_name, fname, 'replica'))
        replica.cleanup()

        self.restore_node(backup_dir, 'node', replica)
        self.set_replica(node, replica)
        self.add_instance(backup_dir, 'replica', replica)
        self.set_config(
            backup_dir, 'replica',
            options=['--archive-timeout=120s', '--log-level-console=LOG'])
        self.set_archiving(backup_dir, 'replica', replica, replica=True)
        self.set_auto_conf(replica, {'hot_standby': 'on'})

        # freeze bgwriter to get rid of RUNNING XACTS records
        # bgwriter_pid = node.auxiliary_pids[ProcessType.BackgroundWriter][0]
        # gdb_checkpointer = self.gdb_attach(bgwriter_pid)

        copy_tree(
            os.path.join(backup_dir, 'wal', 'node'),
            os.path.join(backup_dir, 'wal', 'replica'))

        replica.slow_start(replica=True)

        # self.switch_wal_segment(node)
        # self.switch_wal_segment(node)

        self.backup_node(
            backup_dir, 'replica', replica,
            datname='backupdb', options=['-U', 'backup'])

        # stream full backup from replica
        self.backup_node(
            backup_dir, 'replica', replica,
            datname='backupdb', options=['--stream', '-U', 'backup'])

#        self.switch_wal_segment(node)

        # PAGE backup from replica
        self.switch_wal_segment(node)
        self.backup_node(
            backup_dir, 'replica', replica, backup_type='page',
            datname='backupdb', options=['-U', 'backup', '--archive-timeout=30s'])

        self.backup_node(
            backup_dir, 'replica', replica, backup_type='page',
            datname='backupdb', options=['--stream', '-U', 'backup'])

        # DELTA backup from replica
        self.switch_wal_segment(node)
        self.backup_node(
            backup_dir, 'replica', replica, backup_type='delta',
            datname='backupdb', options=['-U', 'backup'])
        self.backup_node(
            backup_dir, 'replica', replica, backup_type='delta',
            datname='backupdb', options=['--stream', '-U', 'backup'])

        # PTRACK backup from replica
        if self.ptrack:
            self.switch_wal_segment(node)
            self.backup_node(
                backup_dir, 'replica', replica, backup_type='ptrack',
                datname='backupdb', options=['-U', 'backup'])
            self.backup_node(
                backup_dir, 'replica', replica, backup_type='ptrack',
                datname='backupdb', options=['--stream', '-U', 'backup'])

        # Clean after yourself
        self.del_test_dir(module_name, fname)

    # @unittest.skip("skip")
    def test_issue_132(self):
        """
        https://github.com/postgrespro/pg_probackup/issues/132
        """
        fname = self.id().split('.')[3]
        backup_dir = os.path.join(self.tmp_path, module_name, fname, 'backup')
        node = self.make_simple_node(
            base_dir=os.path.join(module_name, fname, 'node'),
            set_replication=True,
            initdb_params=['--data-checksums'],
            pg_options={
                'autovacuum': 'off'})

        self.init_pb(backup_dir)
        self.add_instance(backup_dir, 'node', node)
        node.slow_start()

        with node.connect("postgres") as conn:
            for i in range(50000):
                conn.execute(
                    "CREATE TABLE t_{0} as select 1".format(i))
                conn.commit()

        self.backup_node(
            backup_dir, 'node', node, options=['--stream'])

        pgdata = self.pgdata_content(node.data_dir)

        node.cleanup()
        self.restore_node(backup_dir, 'node', node)

        pgdata_restored = self.pgdata_content(node.data_dir)
        self.compare_pgdata(pgdata, pgdata_restored)

        # Clean after yourself
        self.del_test_dir(module_name, fname)

    @unittest.skip("skip")
    def test_issue_132_1(self):
        """
        https://github.com/postgrespro/pg_probackup/issues/132
        """
        fname = self.id().split('.')[3]
        backup_dir = os.path.join(self.tmp_path, module_name, fname, 'backup')
        node = self.make_simple_node(
            base_dir=os.path.join(module_name, fname, 'node'),
            set_replication=True,
            initdb_params=['--data-checksums'],
            pg_options={
                'autovacuum': 'off'})

        # TODO: check version of old binary, it should be 2.1.4, 2.1.5 or 2.2.1

        self.init_pb(backup_dir)
        self.add_instance(backup_dir, 'node', node)
        node.slow_start()

        with node.connect("postgres") as conn:
            for i in range(30000):
                conn.execute(
                    "CREATE TABLE t_{0} as select 1".format(i))
                conn.commit()

        full_id = self.backup_node(
            backup_dir, 'node', node, options=['--stream'], old_binary=True)

        delta_id = self.backup_node(
            backup_dir, 'node', node, backup_type='delta',
            options=['--stream'], old_binary=True)

        node.cleanup()

        # make sure that new binary can detect corruption
        try:
            self.validate_pb(backup_dir, 'node', backup_id=full_id)
            # we should die here because exception is what we expect to happen
            self.assertEqual(
                1, 0,
                "Expecting Error because FULL backup is CORRUPT"
                "\n Output: {0} \n CMD: {1}".format(
                    repr(self.output), self.cmd))
        except ProbackupException as e:
            self.assertIn(
                'WARNING: Backup {0} is a victim of metadata corruption'.format(full_id),
                e.message,
                '\n Unexpected Error Message: {0}\n CMD: {1}'.format(
                    repr(e.message), self.cmd))

        try:
            self.validate_pb(backup_dir, 'node', backup_id=delta_id)
            # we should die here because exception is what we expect to happen
            self.assertEqual(
                1, 0,
                "Expecting Error because FULL backup is CORRUPT"
                "\n Output: {0} \n CMD: {1}".format(
                    repr(self.output), self.cmd))
        except ProbackupException as e:
            self.assertIn(
                'WARNING: Backup {0} is a victim of metadata corruption'.format(full_id),
                e.message,
                '\n Unexpected Error Message: {0}\n CMD: {1}'.format(
                    repr(e.message), self.cmd))

        self.assertEqual(
            'CORRUPT', self.show_pb(backup_dir, 'node', full_id)['status'],
            'Backup STATUS should be "CORRUPT"')

        self.assertEqual(
            'ORPHAN', self.show_pb(backup_dir, 'node', delta_id)['status'],
            'Backup STATUS should be "ORPHAN"')

        # check that revalidation is working correctly
        try:
            self.restore_node(
                backup_dir, 'node', node, backup_id=delta_id)
            # we should die here because exception is what we expect to happen
            self.assertEqual(
                1, 0,
                "Expecting Error because FULL backup is CORRUPT"
                "\n Output: {0} \n CMD: {1}".format(
                    repr(self.output), self.cmd))
        except ProbackupException as e:
            self.assertIn(
                'WARNING: Backup {0} is a victim of metadata corruption'.format(full_id),
                e.message,
                '\n Unexpected Error Message: {0}\n CMD: {1}'.format(
                    repr(e.message), self.cmd))

        self.assertEqual(
            'CORRUPT', self.show_pb(backup_dir, 'node', full_id)['status'],
            'Backup STATUS should be "CORRUPT"')

        self.assertEqual(
            'ORPHAN', self.show_pb(backup_dir, 'node', delta_id)['status'],
            'Backup STATUS should be "ORPHAN"')

        # check that '--no-validate' do not allow to restore ORPHAN backup
#        try:
#            self.restore_node(
#                backup_dir, 'node', node, backup_id=delta_id,
#                options=['--no-validate'])
#            # we should die here because exception is what we expect to happen
#            self.assertEqual(
#                1, 0,
#                "Expecting Error because FULL backup is CORRUPT"
#                "\n Output: {0} \n CMD: {1}".format(
#                    repr(self.output), self.cmd))
#        except ProbackupException as e:
#            self.assertIn(
#                'Insert data',
#                e.message,
#                '\n Unexpected Error Message: {0}\n CMD: {1}'.format(
#                    repr(e.message), self.cmd))

        node.cleanup()

        output = self.restore_node(
            backup_dir, 'node', node, backup_id=full_id, options=['--force'])

        self.assertIn(
            'WARNING: Backup {0} has status: CORRUPT'.format(full_id),
            output)

        self.assertIn(
            'WARNING: Backup {0} is corrupt.'.format(full_id),
            output)

        self.assertIn(
            'WARNING: Backup {0} is not valid, restore is forced'.format(full_id),
            output)

        self.assertIn(
            'INFO: Restore of backup {0} completed.'.format(full_id),
            output)

        node.cleanup()

        output = self.restore_node(
            backup_dir, 'node', node, backup_id=delta_id, options=['--force'])

        self.assertIn(
            'WARNING: Backup {0} is orphan.'.format(delta_id),
            output)

        self.assertIn(
            'WARNING: Backup {0} is not valid, restore is forced'.format(full_id),
            output)

        self.assertIn(
            'WARNING: Backup {0} is not valid, restore is forced'.format(delta_id),
            output)

        self.assertIn(
            'INFO: Restore of backup {0} completed.'.format(delta_id),
            output)

        # Clean after yourself
<<<<<<< HEAD
        self.del_test_dir(module_name, fname)

    # @unittest.skip("skip")
    def test_streaming_timeout(self):
        """
        Illustrate the problem of loosing exact error
        message because our WAL streaming engine is "borrowed"
        from pg_receivexlog
        """
        fname = self.id().split('.')[3]
        backup_dir = os.path.join(self.tmp_path, module_name, fname, 'backup')
        node = self.make_simple_node(
            base_dir=os.path.join(module_name, fname, 'node'),
            set_replication=True,
            initdb_params=['--data-checksums'],
            pg_options={
                'checkpoint_timeout': '1h',
                'wal_sender_timeout': '5s'})

        self.init_pb(backup_dir)
        self.add_instance(backup_dir, 'node', node)
        node.slow_start()

        # FULL backup
        gdb = self.backup_node(
            backup_dir, 'node', node, gdb=True,
            options=['--stream', '--log-level-file=LOG'])

        gdb.set_breakpoint('pg_stop_backup')
        gdb.run_until_break()

        sleep(10)
        gdb.continue_execution_until_error()
        gdb._execute('detach')
        sleep(2)

        log_file_path = os.path.join(backup_dir, 'log', 'pg_probackup.log')
        with open(log_file_path) as f:
            log_content = f.read()

        self.assertIn(
            'could not receive data from WAL stream',
            log_content)

        self.assertIn(
            'ERROR: Problem in receivexlog',
            log_content)

        # Clean after yourself
        self.del_test_dir(module_name, fname)


    def test_note(self):

        fname = self.id().split('.')[3]

        node = self.make_simple_node(
            base_dir=os.path.join(module_name, fname, 'node'),
            initdb_params=['--data-checksums'])

        backup_dir = os.path.join(self.tmp_path, module_name, fname, 'backup')
        self.init_pb(backup_dir)
        self.add_instance(backup_dir, 'node', node)
        self.set_archiving(backup_dir, 'node', node)
        node.slow_start()

        # FULL backup
	self.backup_node(backup_dir, 'node', node, options=['--stream', '--log-level-file=LOG', '--note=test_note'])

 	show_backups = self.show_pb(backup_dir, 'node')
        # self.assertEqual(len(show_backups), 1)
	# print(self.show_pb(backup_dir, as_text=True, as_json=True))

	self.assertEqual(show_backups[0]['note'], "test_note")


        # Clean after yourself
        self.del_test_dir(module_name, fname)











=======
        self.del_test_dir(module_name, fname)
>>>>>>> a425a962
<|MERGE_RESOLUTION|>--- conflicted
+++ resolved
@@ -2708,96 +2708,33 @@
             output)
 
         # Clean after yourself
-<<<<<<< HEAD
-        self.del_test_dir(module_name, fname)
-
-    # @unittest.skip("skip")
-    def test_streaming_timeout(self):
+        self.del_test_dir(module_name, fname)
+
+    def test_note_sanity(self):
         """
-        Illustrate the problem of loosing exact error
-        message because our WAL streaming engine is "borrowed"
-        from pg_receivexlog
+        test that adding note to backup works as expected
         """
         fname = self.id().split('.')[3]
         backup_dir = os.path.join(self.tmp_path, module_name, fname, 'backup')
         node = self.make_simple_node(
             base_dir=os.path.join(module_name, fname, 'node'),
-            set_replication=True,
-            initdb_params=['--data-checksums'],
-            pg_options={
-                'checkpoint_timeout': '1h',
-                'wal_sender_timeout': '5s'})
-
-        self.init_pb(backup_dir)
-        self.add_instance(backup_dir, 'node', node)
+            initdb_params=['--data-checksums'])
+
+        self.init_pb(backup_dir)
+        self.add_instance(backup_dir, 'node', node)
+        self.set_archiving(backup_dir, 'node', node)
         node.slow_start()
 
         # FULL backup
-        gdb = self.backup_node(
-            backup_dir, 'node', node, gdb=True,
-            options=['--stream', '--log-level-file=LOG'])
-
-        gdb.set_breakpoint('pg_stop_backup')
-        gdb.run_until_break()
-
-        sleep(10)
-        gdb.continue_execution_until_error()
-        gdb._execute('detach')
-        sleep(2)
-
-        log_file_path = os.path.join(backup_dir, 'log', 'pg_probackup.log')
-        with open(log_file_path) as f:
-            log_content = f.read()
-
-        self.assertIn(
-            'could not receive data from WAL stream',
-            log_content)
-
-        self.assertIn(
-            'ERROR: Problem in receivexlog',
-            log_content)
-
-        # Clean after yourself
-        self.del_test_dir(module_name, fname)
-
-
-    def test_note(self):
-
-        fname = self.id().split('.')[3]
-
-        node = self.make_simple_node(
-            base_dir=os.path.join(module_name, fname, 'node'),
-            initdb_params=['--data-checksums'])
-
-        backup_dir = os.path.join(self.tmp_path, module_name, fname, 'backup')
-        self.init_pb(backup_dir)
-        self.add_instance(backup_dir, 'node', node)
-        self.set_archiving(backup_dir, 'node', node)
-        node.slow_start()
-
-        # FULL backup
-	self.backup_node(backup_dir, 'node', node, options=['--stream', '--log-level-file=LOG', '--note=test_note'])
-
- 	show_backups = self.show_pb(backup_dir, 'node')
-        # self.assertEqual(len(show_backups), 1)
-	# print(self.show_pb(backup_dir, as_text=True, as_json=True))
-
-	self.assertEqual(show_backups[0]['note'], "test_note")
-
-
-        # Clean after yourself
-        self.del_test_dir(module_name, fname)
-
-
-
-
-
-
-
-
-
-
-
-=======
-        self.del_test_dir(module_name, fname)
->>>>>>> a425a962
+        self.backup_node(
+            backup_dir, 'node', node,
+            options=['--stream', '--log-level-file=LOG', '--note=test_note'])
+
+        show_backups = self.show_pb(backup_dir, 'node')
+
+        print(self.show_pb(backup_dir, as_text=True, as_json=True))
+
+        self.assertEqual(show_backups[0]['note'], "test_note")
+
+        # Clean after yourself
+        self.del_test_dir(module_name, fname)