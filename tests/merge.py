--- conflicted
+++ resolved
@@ -1465,67 +1465,18 @@
 
         self.del_test_dir(module_name, fname)
 
-<<<<<<< HEAD
-=======
-    def test_merge_different_wal_modes(self):
-        """
-        Check that backups with different wal modes can be merged
-        correctly
+    def test_crash_after_opening_backup_control_1(self):
+        """
+        check that crashing after opening backup.control
+        for writing will not result in losing backup metadata
         """
         fname = self.id().split('.')[3]
         backup_dir = os.path.join(self.tmp_path, module_name, fname, 'backup')
         node = self.make_simple_node(
             base_dir=os.path.join(module_name, fname, 'node'),
             set_replication=True,
-            initdb_params=['--data-checksums'])
-
-        self.init_pb(backup_dir)
-        self.add_instance(backup_dir, 'node', node)
-        self.set_archiving(backup_dir, 'node', node)
-        node.slow_start()
-
-        # FULL stream backup
-        self.backup_node(
-            backup_dir, 'node', node, options=['--stream'])
-
-        # DELTA archive backup
-        backup_id = self.backup_node(
-            backup_dir, 'node', node, backup_type='delta')
-
-        self.merge_backup(backup_dir, 'node', backup_id=backup_id)
-
-        self.assertEqual(
-            'ARCHIVE', self.show_pb(backup_dir, 'node', backup_id)['wal'])
-
-        # DELTA stream backup
-        backup_id = self.backup_node(
-            backup_dir, 'node', node,
-            backup_type='delta', options=['--stream'])
-
-        self.merge_backup(backup_dir, 'node', backup_id=backup_id)
-
-        self.assertEqual(
-            'STREAM', self.show_pb(backup_dir, 'node', backup_id)['wal'])
-
-        self.del_test_dir(module_name, fname)
-
->>>>>>> 87b6b901
-    def test_crash_after_opening_backup_control_1(self):
-        """
-        check that crashing after opening backup.control
-        for writing will not result in losing backup metadata
-        """
-        fname = self.id().split('.')[3]
-        backup_dir = os.path.join(self.tmp_path, module_name, fname, 'backup')
-        node = self.make_simple_node(
-            base_dir=os.path.join(module_name, fname, 'node'),
-            set_replication=True,
-<<<<<<< HEAD
-            initdb_params=['--data-checksums'])
-=======
             initdb_params=['--data-checksums'],
             pg_options={'autovacuum': 'off'})
->>>>>>> 87b6b901
 
         self.init_pb(backup_dir)
         self.add_instance(backup_dir, 'node', node)
@@ -1575,12 +1526,8 @@
         node = self.make_simple_node(
             base_dir=os.path.join(module_name, fname, 'node'),
             set_replication=True,
-<<<<<<< HEAD
             initdb_params=['--data-checksums'],
             pg_options={'autovacuum': 'off'})
-=======
-            initdb_params=['--data-checksums'])
->>>>>>> 87b6b901
 
         self.init_pb(backup_dir)
         self.add_instance(backup_dir, 'node', node)
