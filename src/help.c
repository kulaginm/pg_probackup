--- conflicted
+++ resolved
@@ -286,12 +286,11 @@
 	printf(_("  -W, --password                   force password prompt\n"));
 
 	printf(_("\n  Replica options:\n"));
-<<<<<<< HEAD
-	printf(_("      --master-user=user_name      user name to connect to master\n"));
-	printf(_("      --master-db=db_name          database to connect to master\n"));
-	printf(_("      --master-host=host_name      database server host of master\n"));
-	printf(_("      --master-port=port           database server port of master\n"));
-	printf(_("      --replica-timeout=timeout    wait timeout for WAL segment streaming through replication (default: 5min)\n"));
+	printf(_("      --master-user=user_name      user name to connect to master (deprecated)\n"));
+	printf(_("      --master-db=db_name          database to connect to master (deprecated)\n"));
+	printf(_("      --master-host=host_name      database server host of master (deprecated)\n"));
+	printf(_("      --master-port=port           database server port of master (deprecated)\n"));
+	printf(_("      --replica-timeout=timeout    wait timeout for WAL segment streaming through replication (deprecated)\n"));
 
 	printf(_("\n  Remote options:\n"));
 	printf(_("      --remote-proto=protocol      remote protocol to use\n"));
@@ -300,13 +299,6 @@
 	printf(_("      --remote-port=port           remote host port (default: 22)\n"));
 	printf(_("      --remote-path=path           path to pg_probackup binary on remote host (default: current binary path)\n"));
 	printf(_("      --ssh-options=ssh_options    additional ssh options (default: none)\n"));
-=======
-	printf(_("      --master-user=user_name      user name to connect to master (deprecated)\n"));
-	printf(_("      --master-db=db_name          database to connect to master (deprecated)\n"));
-	printf(_("      --master-host=host_name      database server host of master (deprecated)\n"));
-	printf(_("      --master-port=port           database server port of master (deprecated)\n"));
-	printf(_("      --replica-timeout=timeout    wait timeout for WAL segment streaming through replication (deprecated)\n"));
->>>>>>> d9cb01a1
 }
 
 static void
