--- conflicted
+++ resolved
@@ -119,13 +119,10 @@
 	printf(_("                 [--master-port=port] [--master-user=user_name]\n"));
 	printf(_("                 [--replica-timeout=timeout]\n"));
 	printf(_("                 [--skip-block-validation]\n"));
-<<<<<<< HEAD
 	printf(_("                 [--remote-proto] [--remote-host]\n"));
 	printf(_("                 [--remote-port] [--remote-path] [--remote-user]\n"));
 	printf(_("                 [--ssh-options]\n"));
-=======
 	printf(_("                 [--external-dirs=external-directory-path]\n"));
->>>>>>> 7f814942
 
 	printf(_("\n  %s restore -B backup-path --instance=instance_name\n"), PROGRAM_NAME);
 	printf(_("                 [-D pgdata-path] [-i backup-id] [-j num-threads]\n"));
@@ -137,13 +134,10 @@
 	printf(_("                 [--restore-as-replica]\n"));
 	printf(_("                 [--no-validate]\n"));
 	printf(_("                 [--skip-block-validation]\n"));
-<<<<<<< HEAD
 	printf(_("                 [--remote-proto] [--remote-host]\n"));
 	printf(_("                 [--remote-port] [--remote-path] [--remote-user]\n"));
 	printf(_("                 [--ssh-options]\n"));
-=======
 	printf(_("                 [--skip-external-dirs]\n"));
->>>>>>> 7f814942
 
 	printf(_("\n  %s validate -B backup-path [--instance=instance_name]\n"), PROGRAM_NAME);
 	printf(_("                 [-i backup-id] [--progress] [-j num-threads]\n"));
@@ -234,13 +228,10 @@
 	printf(_("                 [--master-port=port] [--master-user=user_name]\n"));
 	printf(_("                 [--replica-timeout=timeout]\n"));
 	printf(_("                 [--skip-block-validation]\n"));
-<<<<<<< HEAD
-	printf(_("                 [--remote-proto] [--remote-host]\n"));
-	printf(_("                 [--remote-port] [--remote-path] [--remote-user]\n"));
-	printf(_("                 [--ssh-options]\n\n"));
-=======
+	printf(_("                 [--remote-proto] [--remote-host]\n"));
+	printf(_("                 [--remote-port] [--remote-path] [--remote-user]\n"));
+	printf(_("                 [--ssh-options]\n"));
 	printf(_("                 [-E external-dirs=external-directory-path]\n\n"));
->>>>>>> 7f814942
 
 	printf(_("  -B, --backup-path=backup-path    location of the backup storage area\n"));
 	printf(_("  -b, --backup-mode=backup-mode    backup mode=FULL|PAGE|DELTA|PTRACK\n"));
@@ -333,17 +324,12 @@
 	printf(_("                 [--external-mapping=OLDDIR=NEWDIR]\n"));
 	printf(_("                 [--immediate] [--recovery-target-name=target-name]\n"));
 	printf(_("                 [--recovery-target-action=pause|promote|shutdown]\n"));
-<<<<<<< HEAD
-	printf(_("                 [--restore-as-replica] [--no-validate]\n\n"));
-	printf(_("                 [--skip-block-validation]\n"));
-	printf(_("                 [--remote-proto] [--remote-host]\n"));
-	printf(_("                 [--remote-port] [--remote-path] [--remote-user]\n"));
-	printf(_("                 [--ssh-options]\n\n"));
-=======
 	printf(_("                 [--restore-as-replica] [--no-validate]\n"));
 	printf(_("                 [--skip-block-validation]\n"));
-	printf(_("                 [--skip-external-dirs]\n\n"));
->>>>>>> 7f814942
+	printf(_("                 [--skip-external-dirs]\n"));
+	printf(_("                 [--remote-proto] [--remote-host]\n"));
+	printf(_("                 [--remote-port] [--remote-path] [--remote-user]\n"));
+	printf(_("                 [--ssh-options]\n\n"));
 
 	printf(_("  -B, --backup-path=backup-path    location of the backup storage area\n"));
 	printf(_("      --instance=instance_name     name of the instance\n"));
@@ -643,19 +629,18 @@
 {
 	printf(_("%s add-instance -B backup-path -D pgdata-path\n"), PROGRAM_NAME);
 	printf(_("                 --instance=instance_name\n"));
-<<<<<<< HEAD
-	printf(_("                 [--remote-proto] [--remote-host]\n"));
-	printf(_("                 [--remote-port] [--remote-path] [--remote-user]\n"));
-	printf(_("                 [--ssh-options]\n\n"));
-=======
+	printf(_("                 --remote-proto --remote-host\n"));
+	printf(_("                 --remote-port --remote-path --remote-user\n"));
+	printf(_("                 --ssh-options\n"));
 	printf(_("                 -E external-dirs=external-directory-path\n\n"));
->>>>>>> 7f814942
 
 	printf(_("  -B, --backup-path=backup-path    location of the backup storage area\n"));
 	printf(_("  -D, --pgdata=pgdata-path         location of the database storage area\n"));
 	printf(_("      --instance=instance_name     name of the new instance\n"));
-<<<<<<< HEAD
-
+
+	printf(_("  -E  --external-dirs=external-directory-path\n"));
+	printf(_("                                   backup some directories not from pgdata \n"));
+	printf(_("                                   (example: --external-dirs=/tmp/dir1:/tmp/dir2)\n"));
 	printf(_("\n  Remote options:\n"));
 	printf(_("      --remote-proto=protocol      remote protocol to use\n"));
 	printf(_("                                   available options: 'ssh', 'none' (default: none)\n"));
@@ -664,11 +649,6 @@
 	printf(_("      --remote-path=path           path to pg_probackup binary on remote host (default: current binary path)\n"));
 	printf(_("      --remote-user=username       user name for ssh connection (default current user)\n"));
 	printf(_("      --ssh-options=ssh_options    additional ssh options (default: none)\n"));
-=======
-	printf(_("  -E  --external-dirs=external-directory-path\n"));
-	printf(_("                                   backup some directories not from pgdata \n"));
-	printf(_("                                   (example: --external-dirs=/tmp/dir1:/tmp/dir2)\n"));
->>>>>>> 7f814942
 }
 
 static void
