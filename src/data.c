--- conflicted
+++ resolved
@@ -226,18 +226,13 @@
  *         SkipCurrentPage(-3) if we need to skip this page
  *         PageIsTruncated(-2) if the page was truncated
  */
-<<<<<<< HEAD
-static void
-backup_data_page(backup_files_arg *arguments,
-=======
 static int32
-prepare_page(backup_files_args *arguments,
->>>>>>> 4c3a86f3
-				 pgFile *file, XLogRecPtr prev_backup_start_lsn,
-				 BlockNumber blknum, BlockNumber nblocks,
-				 FILE *in, int *n_skipped,
-				 BackupMode backup_mode,
-				 Page page)
+prepare_page(backup_files_arg *arguments,
+			 pgFile *file, XLogRecPtr prev_backup_start_lsn,
+			 BlockNumber blknum, BlockNumber nblocks,
+			 FILE *in, int *n_skipped,
+			 BackupMode backup_mode,
+			 Page page)
 {
 	XLogRecPtr	page_lsn = 0;
 	int			try_again = 100;
