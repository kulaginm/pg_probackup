/*-------------------------------------------------------------------------
 *
 * merge.c: merge FULL and incremental backups
 *
 * Copyright (c) 2018, Postgres Professional
 *
 *-------------------------------------------------------------------------
 */

#include "pg_probackup.h"

#include <sys/stat.h>
#include <unistd.h>

#include "utils/thread.h"

typedef struct
{
	parray	   *to_files;
	parray	   *files;

	pgBackup   *to_backup;
	pgBackup   *from_backup;

	const char *to_root;
	const char *from_root;

	/*
	 * Return value from the thread.
	 * 0 means there is no error, 1 - there is an error.
	 */
	int			ret;
} merge_files_arg;

static void merge_backups(pgBackup *backup, pgBackup *next_backup);
static void *merge_files(void *arg);

/*
 * Implementation of MERGE command.
 *
 * - Find target and its parent full backup
 * - Merge data files of target, parent and and intermediate backups
 * - Remove unnecessary files, which doesn't exist in the target backup anymore
 */
void
do_merge(time_t backup_id)
{
	parray	   *backups;
	pgBackup   *dest_backup = NULL;
	pgBackup   *full_backup = NULL;
	time_t		prev_parent = INVALID_BACKUP_ID;
	int			i;
	int			dest_backup_idx = 0;
	int			full_backup_idx = 0;

	if (backup_id == INVALID_BACKUP_ID)
		elog(ERROR, "required parameter is not specified: --backup-id");

	if (instance_name == NULL)
		elog(ERROR, "required parameter is not specified: --instance");

	elog(INFO, "Merge started");

	catalog_lock();

	/* Get list of all backups sorted in order of descending start time */
	backups = catalog_get_backup_list(INVALID_BACKUP_ID);

	/* Find destination and parent backups */
	for (i = 0; i < parray_num(backups); i++)
	{
		pgBackup   *backup = (pgBackup *) parray_get(backups, i);

		if (backup->start_time > backup_id)
			continue;
		else if (backup->start_time == backup_id && !dest_backup)
		{
			if (backup->status != BACKUP_STATUS_OK &&
				/* It is possible that previous merging was interrupted */
				backup->status != BACKUP_STATUS_MERGING &&
				backup->status != BACKUP_STATUS_DELETING)
				elog(ERROR, "Backup %s has status: %s",
					 base36enc(backup->start_time), status2str(backup->status));

			if (backup->backup_mode == BACKUP_MODE_FULL)
				elog(ERROR, "Backup %s is full backup",
					 base36enc(backup->start_time));

			dest_backup = backup;
			dest_backup_idx = i;
		}
		else
		{
			Assert(dest_backup);

			if (backup->start_time != prev_parent)
				continue;

			if (backup->status != BACKUP_STATUS_OK &&
				/* It is possible that previous merging was interrupted */
				backup->status != BACKUP_STATUS_MERGING)
				elog(ERROR, "Backup %s has status: %s",
					 base36enc(backup->start_time), status2str(backup->status));

			/* If we already found dest_backup, look for full backup */
			if (dest_backup && backup->backup_mode == BACKUP_MODE_FULL)
			{
				full_backup = backup;
				full_backup_idx = i;

				/* Found target and full backups, so break the loop */
				break;
			}
		}

		prev_parent = backup->parent_backup;
	}

	if (dest_backup == NULL)
		elog(ERROR, "Target backup %s was not found", base36enc(backup_id));
	if (full_backup == NULL)
		elog(ERROR, "Parent full backup for the given backup %s was not found",
			 base36enc(backup_id));

	Assert(full_backup_idx != dest_backup_idx);

	/*
	 * Found target and full backups, merge them and intermediate backups
	 */
	for (i = full_backup_idx; i > dest_backup_idx; i--)
	{
		pgBackup   *from_backup = (pgBackup *) parray_get(backups, i - 1);

		full_backup = (pgBackup *) parray_get(backups, i);
		merge_backups(full_backup, from_backup);
	}

	pgBackupValidate(full_backup);
	if (full_backup->status == BACKUP_STATUS_CORRUPT)
		elog(ERROR, "Merging of backup %s failed", base36enc(backup_id));

	/* cleanup */
	parray_walk(backups, pgBackupFree);
	parray_free(backups);

	elog(INFO, "Merge of backup %s completed", base36enc(backup_id));
}

/*
 * Merge two backups data files using threads.
 * - move instance files from from_backup to to_backup
 * - remove unnecessary directories and files from to_backup
 * - update metadata of from_backup, it becames FULL backup
 */
static void
merge_backups(pgBackup *to_backup, pgBackup *from_backup)
{
	char	   *to_backup_id = base36enc_dup(to_backup->start_time),
			   *from_backup_id = base36enc_dup(from_backup->start_time);
	char		to_backup_path[MAXPGPATH],
				to_database_path[MAXPGPATH],
				from_backup_path[MAXPGPATH],
				from_database_path[MAXPGPATH],
				control_file[MAXPGPATH];
	parray	   *files,
			   *to_files;
	pthread_t  *threads = NULL;
	merge_files_arg *threads_args = NULL;
	int			i;
	bool		merge_isok = true;

	elog(INFO, "Merging backup %s with backup %s", from_backup_id, to_backup_id);

	/*
	 * Validate to_backup only if it is BACKUP_STATUS_OK. If it has
	 * BACKUP_STATUS_MERGING status then it isn't valid backup until merging
	 * finished.
	 */
	if (to_backup->status == BACKUP_STATUS_OK)
	{
		pgBackupValidate(to_backup);
		if (to_backup->status == BACKUP_STATUS_CORRUPT)
			elog(ERROR, "Interrupt merging");
	}

	/*
	 * It is OK to validate from_backup if it has BACKUP_STATUS_OK or
	 * BACKUP_STATUS_MERGING status.
	 */
	Assert(from_backup->status == BACKUP_STATUS_OK ||
		   from_backup->status == BACKUP_STATUS_MERGING);
	pgBackupValidate(from_backup);
	if (from_backup->status == BACKUP_STATUS_CORRUPT)
		elog(ERROR, "Interrupt merging");

	/*
	 * Make backup paths.
	 */
	pgBackupGetPath(to_backup, to_backup_path, lengthof(to_backup_path), NULL);
	pgBackupGetPath(to_backup, to_database_path, lengthof(to_database_path),
					DATABASE_DIR);
	pgBackupGetPath(from_backup, from_backup_path, lengthof(from_backup_path), NULL);
	pgBackupGetPath(from_backup, from_database_path, lengthof(from_database_path),
					DATABASE_DIR);

	/*
	 * Get list of files which will be modified or removed.
	 */
	pgBackupGetPath(to_backup, control_file, lengthof(control_file),
					DATABASE_FILE_LIST);
	to_files = dir_read_file_list(from_database_path, /* Use from_database_path
													   * so root path will be
													   * equal with 'files' */
								  control_file);
	/* To delete from leaf, sort in reversed order */
	parray_qsort(to_files, pgFileComparePathDesc);
	/*
	 * Get list of files which need to be moved.
	 */
	pgBackupGetPath(from_backup, control_file, lengthof(control_file),
					DATABASE_FILE_LIST);
	files = dir_read_file_list(from_database_path, control_file);
	/* sort by size for load balancing */
	parray_qsort(files, pgFileCompareSize);

	/*
	 * Previous merging was interrupted during deleting source backup. It is
	 * safe just to delete it again.
	 */
	if (from_backup->status == BACKUP_STATUS_DELETING)
		goto delete_source_backup;

	to_backup->status = BACKUP_STATUS_MERGING;
	write_backup_status(to_backup);

	from_backup->status = BACKUP_STATUS_MERGING;
	write_backup_status(from_backup);

	create_data_directories(to_database_path, from_backup_path, false);

	threads = (pthread_t *) palloc(sizeof(pthread_t) * num_threads);
	threads_args = (merge_files_arg *) palloc(sizeof(merge_files_arg) * num_threads);

	/* Setup threads */
	for (i = 0; i < parray_num(files); i++)
	{
		pgFile	   *file = (pgFile *) parray_get(files, i);

		pg_atomic_init_flag(&file->lock);
	}

	for (i = 0; i < num_threads; i++)
	{
		merge_files_arg *arg = &(threads_args[i]);

		arg->to_files = to_files;
		arg->files = files;
		arg->to_backup = to_backup;
		arg->from_backup = from_backup;
		arg->to_root = to_database_path;
		arg->from_root = from_database_path;
		/* By default there are some error */
		arg->ret = 1;

		elog(VERBOSE, "Start thread: %d", i);

		pthread_create(&threads[i], NULL, merge_files, arg);
	}

	/* Wait threads */
	for (i = 0; i < num_threads; i++)
	{
		pthread_join(threads[i], NULL);
		if (threads_args[i].ret == 1)
			merge_isok = false;
	}
	if (!merge_isok)
		elog(ERROR, "Data files merging failed");

	/*
	 * Update to_backup metadata.
	 */
	to_backup->status = BACKUP_STATUS_OK;
	/* Compute summary of size of regular files in the backup */
	to_backup->data_bytes = 0;
	for (i = 0; i < parray_num(files); i++)
	{
		pgFile	   *file = (pgFile *) parray_get(files, i);

		if (S_ISDIR(file->mode))
			to_backup->data_bytes += 4096;
		/* Count the amount of the data actually copied */
		else if (S_ISREG(file->mode))
			to_backup->data_bytes += file->write_size;
	}
	/* compute size of wal files of this backup stored in the archive */
	if (!to_backup->stream)
		to_backup->wal_bytes = xlog_seg_size *
			(to_backup->stop_lsn / xlog_seg_size -
			 to_backup->start_lsn / xlog_seg_size + 1);
	else
		to_backup->wal_bytes = BYTES_INVALID;

	write_backup_filelist(to_backup, files, from_database_path);
	write_backup(to_backup);

delete_source_backup:
	/*
	 * Files were copied into to_backup. It is time to remove source backup
	 * entirely.
	 */
	delete_backup_files(from_backup);

	/*
	 * Delete files which are not in from_backup file list.
	 */
	for (i = 0; i < parray_num(to_files); i++)
	{
		pgFile	   *file = (pgFile *) parray_get(to_files, i);

		if (parray_bsearch(files, file, pgFileComparePathDesc) == NULL)
		{
			pgFileDelete(file);
			elog(VERBOSE, "Deleted \"%s\"", file->path);
		}
	}

	/*
	 * Rename FULL backup directory.
	 */
	elog(INFO, "Rename %s to %s", to_backup_id, from_backup_id);
	if (rename(to_backup_path, from_backup_path) == -1)
		elog(ERROR, "Could not rename directory \"%s\" to \"%s\": %s",
			 to_backup_path, from_backup_path, strerror(errno));

	/*
	 * Merging finished, now we can safely update ID of the destination backup.
	 */
	pgBackupCopy(to_backup, from_backup);
	/* Correct metadata */
	to_backup->backup_mode = BACKUP_MODE_FULL;
	to_backup->status = BACKUP_STATUS_OK;
	to_backup->parent_backup = INVALID_BACKUP_ID;
<<<<<<< HEAD
	/* Compute summary of size of regular files in the backup */
	to_backup->data_bytes = 0;
	for (i = 0; i < parray_num(files); i++)
	{
		pgFile	   *file = (pgFile *) parray_get(files, i);

		if (S_ISDIR(file->mode))
			to_backup->data_bytes += 4096;
		/* Count the amount of the data actually copied */
		else if (S_ISREG(file->mode))
			to_backup->data_bytes += file->write_size;
	}
	/* compute size of wal files of this backup stored in the archive */
	if (!to_backup->stream)
		to_backup->wal_bytes = instance_config.xlog_seg_size *
			(to_backup->stop_lsn / instance_config.xlog_seg_size -
			 to_backup->start_lsn / instance_config.xlog_seg_size + 1);
	else
		to_backup->wal_bytes = BYTES_INVALID;

	pgBackupWriteFileList(to_backup, files, from_database_path);
=======
>>>>>>> d04d314e
	write_backup(to_backup);

	/* Cleanup */
	if (threads)
	{
		pfree(threads_args);
		pfree(threads);
	}

	parray_walk(to_files, pgFileFree);
	parray_free(to_files);

	parray_walk(files, pgFileFree);
	parray_free(files);

	pfree(to_backup_id);
	pfree(from_backup_id);
}

/*
 * Thread worker of merge_backups().
 */
static void *
merge_files(void *arg)
{
	merge_files_arg *argument = (merge_files_arg *) arg;
	pgBackup   *to_backup = argument->to_backup;
	pgBackup   *from_backup = argument->from_backup;
	int			i,
				num_files = parray_num(argument->files);
	int			to_root_len = strlen(argument->to_root);

	for (i = 0; i < num_files; i++)
	{
		pgFile	   *file = (pgFile *) parray_get(argument->files, i);

		if (!pg_atomic_test_set_flag(&file->lock))
			continue;

		/* check for interrupt */
		if (interrupted)
			elog(ERROR, "Interrupted during merging backups");

		if (progress)
			elog(LOG, "Progress: (%d/%d). Process file \"%s\"",
				 i + 1, num_files, file->path);

		/*
		 * Skip files which haven't changed since previous backup. But in case
		 * of DELTA backup we should consider n_blocks to truncate the target
		 * backup.
		 */
		if (file->write_size == BYTES_INVALID &&
			file->n_blocks == -1)
		{
			elog(VERBOSE, "Skip merging file \"%s\", the file didn't change",
				 file->path);

			/*
			 * If the file wasn't changed in PAGE backup, retreive its
			 * write_size from previous FULL backup.
			 */
			if (S_ISREG(file->mode))
			{
				pgFile	  **res_file;

				res_file = parray_bsearch(argument->to_files, file,
										  pgFileComparePathDesc);
				if (res_file && *res_file)
				{
					file->compress_alg = (*res_file)->compress_alg;
					file->write_size = (*res_file)->write_size;
					file->crc = (*res_file)->crc;
				}
			}

			continue;
		}

		/* Directories were created before */
		if (S_ISDIR(file->mode))
			continue;

		/*
		 * Move the file. We need to decompress it and compress again if
		 * necessary.
		 */
		elog(VERBOSE, "Moving file \"%s\", is_datafile %d, is_cfs %d",
			 file->path, file->is_database, file->is_cfs);

		if (file->is_datafile && !file->is_cfs)
		{
			char		to_path_tmp[MAXPGPATH];	/* Path of target file */

			join_path_components(to_path_tmp, argument->to_root,
								 file->path + to_root_len + 1);

			/*
			 * We need more complicate algorithm if target file exists and it is
			 * compressed.
			 */
			if (to_backup->compress_alg == PGLZ_COMPRESS ||
				to_backup->compress_alg == ZLIB_COMPRESS)
			{
				char		tmp_file_path[MAXPGPATH];
				char	   *prev_path;

				snprintf(tmp_file_path, MAXPGPATH, "%s_tmp", to_path_tmp);

				/* Start the magic */

				/*
				 * Merge files:
				 * - decompress first file
				 * - decompress second file and merge with first decompressed file
				 * - compress result file
				 */

				elog(VERBOSE, "File is compressed, decompress to the temporary file \"%s\"",
					 tmp_file_path);

				prev_path = file->path;
				/*
				 * We need to decompress target file only if it exists.
				 */
				if (fileExists(to_path_tmp))
				{
					/*
					 * file->path points to the file in from_root directory. But we
					 * need the file in directory to_root.
					 */
					file->path = to_path_tmp;

					/* Decompress first/target file */
					restore_data_file(tmp_file_path, file, false, false,
									  parse_program_version(to_backup->program_version));

					file->path = prev_path;
				}
				/* Merge second/source file with first/target file */
				restore_data_file(tmp_file_path, file,
								  from_backup->backup_mode == BACKUP_MODE_DIFF_DELTA,
								  false,
								  parse_program_version(from_backup->program_version));

				elog(VERBOSE, "Compress file and save it to the directory \"%s\"",
					 argument->to_root);

				/* Again we need change path */
				file->path = tmp_file_path;
				/* backup_data_file() requires file size to calculate nblocks */
				file->size = pgFileSize(file->path);
				/* Now we can compress the file */
				backup_data_file(NULL, /* We shouldn't need 'arguments' here */
								 to_path_tmp, file,
								 to_backup->start_lsn,
								 to_backup->backup_mode,
								 to_backup->compress_alg,
								 to_backup->compress_level);

				file->path = prev_path;

				/* We can remove temporary file now */
				if (unlink(tmp_file_path))
					elog(ERROR, "Could not remove temporary file \"%s\": %s",
						 tmp_file_path, strerror(errno));
			}
			/*
			 * Otherwise merging algorithm is simpler.
			 */
			else
			{
				/* We can merge in-place here */
				restore_data_file(to_path_tmp, file,
								  from_backup->backup_mode == BACKUP_MODE_DIFF_DELTA,
								  true,
								  parse_program_version(from_backup->program_version));

				/*
				 * We need to calculate write_size, restore_data_file() doesn't
				 * do that.
				 */
				file->write_size = pgFileSize(to_path_tmp);
				file->crc = pgFileGetCRC(to_path_tmp, false);
			}
		}
		else
			copy_file(argument->from_root, argument->to_root, file);

		if (file->write_size != BYTES_INVALID)
			elog(LOG, "Moved file \"%s\": " INT64_FORMAT " bytes",
				 file->path, file->write_size);
	}

	/* Data files merging is successful */
	argument->ret = 0;

	return NULL;
}<|MERGE_RESOLUTION|>--- conflicted
+++ resolved
@@ -295,9 +295,9 @@
 	}
 	/* compute size of wal files of this backup stored in the archive */
 	if (!to_backup->stream)
-		to_backup->wal_bytes = xlog_seg_size *
-			(to_backup->stop_lsn / xlog_seg_size -
-			 to_backup->start_lsn / xlog_seg_size + 1);
+		to_backup->wal_bytes = instance_config.xlog_seg_size *
+			(to_backup->stop_lsn / instance_config.xlog_seg_size -
+			 to_backup->start_lsn / instance_config.xlog_seg_size + 1);
 	else
 		to_backup->wal_bytes = BYTES_INVALID;
 
@@ -341,30 +341,6 @@
 	to_backup->backup_mode = BACKUP_MODE_FULL;
 	to_backup->status = BACKUP_STATUS_OK;
 	to_backup->parent_backup = INVALID_BACKUP_ID;
-<<<<<<< HEAD
-	/* Compute summary of size of regular files in the backup */
-	to_backup->data_bytes = 0;
-	for (i = 0; i < parray_num(files); i++)
-	{
-		pgFile	   *file = (pgFile *) parray_get(files, i);
-
-		if (S_ISDIR(file->mode))
-			to_backup->data_bytes += 4096;
-		/* Count the amount of the data actually copied */
-		else if (S_ISREG(file->mode))
-			to_backup->data_bytes += file->write_size;
-	}
-	/* compute size of wal files of this backup stored in the archive */
-	if (!to_backup->stream)
-		to_backup->wal_bytes = instance_config.xlog_seg_size *
-			(to_backup->stop_lsn / instance_config.xlog_seg_size -
-			 to_backup->start_lsn / instance_config.xlog_seg_size + 1);
-	else
-		to_backup->wal_bytes = BYTES_INVALID;
-
-	pgBackupWriteFileList(to_backup, files, from_database_path);
-=======
->>>>>>> d04d314e
 	write_backup(to_backup);
 
 	/* Cleanup */
