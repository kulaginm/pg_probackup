/*-------------------------------------------------------------------------
 *
 * merge.c: merge FULL and incremental backups
 *
 * Copyright (c) 2018, Postgres Professional
 *
 *-------------------------------------------------------------------------
 */

#include "pg_probackup.h"

#include <sys/stat.h>
#include <unistd.h>

#include "utils/thread.h"

typedef struct
{
	parray	   *to_files;
	parray	   *files;
	parray	   *from_extra;

	pgBackup   *to_backup;
	pgBackup   *from_backup;
	const char *to_root;
	const char *from_root;
	const char *to_extra_prefix;
	const char *from_extra_prefix;

	/*
	 * Return value from the thread.
	 * 0 means there is no error, 1 - there is an error.
	 */
	int			ret;
} merge_files_arg;

static void merge_backups(pgBackup *backup, pgBackup *next_backup);
static void *merge_files(void *arg);
static void
reorder_extra_dirs(pgBackup *to_backup, parray *to_extra, parray *from_extra);
static int
get_extra_index(const char *key, const parray *list);

/*
 * Implementation of MERGE command.
 *
 * - Find target and its parent full backup
 * - Merge data files of target, parent and and intermediate backups
 * - Remove unnecessary files, which doesn't exist in the target backup anymore
 */
void
do_merge(time_t backup_id)
{
	parray	   *backups;
	pgBackup   *dest_backup = NULL;
	pgBackup   *full_backup = NULL;
	time_t		prev_parent = INVALID_BACKUP_ID;
	int			i;
	int			dest_backup_idx = 0;
	int			full_backup_idx = 0;

	if (backup_id == INVALID_BACKUP_ID)
		elog(ERROR, "required parameter is not specified: --backup-id");

	if (instance_name == NULL)
		elog(ERROR, "required parameter is not specified: --instance");

	elog(INFO, "Merge started");

	catalog_lock();

	/* Get list of all backups sorted in order of descending start time */
	backups = catalog_get_backup_list(INVALID_BACKUP_ID);

	/* Find destination and parent backups */
	for (i = 0; i < parray_num(backups); i++)
	{
		pgBackup   *backup = (pgBackup *) parray_get(backups, i);

		if (backup->start_time > backup_id)
			continue;
		else if (backup->start_time == backup_id && !dest_backup)
		{
			if (backup->status != BACKUP_STATUS_OK &&
				/* It is possible that previous merging was interrupted */
				backup->status != BACKUP_STATUS_MERGING &&
				backup->status != BACKUP_STATUS_DELETING)
				elog(ERROR, "Backup %s has status: %s",
					 base36enc(backup->start_time), status2str(backup->status));

			if (backup->backup_mode == BACKUP_MODE_FULL)
				elog(ERROR, "Backup %s is full backup",
					 base36enc(backup->start_time));

			dest_backup = backup;
			dest_backup_idx = i;
		}
		else
		{
			if (dest_backup == NULL)
				elog(ERROR, "Target backup %s was not found", base36enc(backup_id));

			if (backup->start_time != prev_parent)
				continue;

			if (backup->status != BACKUP_STATUS_OK &&
				/* It is possible that previous merging was interrupted */
				backup->status != BACKUP_STATUS_MERGING)
				elog(ERROR, "Backup %s has status: %s",
					 base36enc(backup->start_time), status2str(backup->status));

			/* If we already found dest_backup, look for full backup */
			if (dest_backup && backup->backup_mode == BACKUP_MODE_FULL)
			{
				full_backup = backup;
				full_backup_idx = i;

				/* Found target and full backups, so break the loop */
				break;
			}
		}

		prev_parent = backup->parent_backup;
	}

	if (dest_backup == NULL)
		elog(ERROR, "Target backup %s was not found", base36enc(backup_id));
	if (full_backup == NULL)
		elog(ERROR, "Parent full backup for the given backup %s was not found",
			 base36enc(backup_id));

	Assert(full_backup_idx != dest_backup_idx);

	/*
	 * Found target and full backups, merge them and intermediate backups
	 */
	for (i = full_backup_idx; i > dest_backup_idx; i--)
	{
		pgBackup   *from_backup = (pgBackup *) parray_get(backups, i - 1);

		merge_backups(full_backup, from_backup);
	}

	pgBackupValidate(full_backup);
	if (full_backup->status == BACKUP_STATUS_CORRUPT)
		elog(ERROR, "Merging of backup %s failed", base36enc(backup_id));

	/* cleanup */
	parray_walk(backups, pgBackupFree);
	parray_free(backups);

	elog(INFO, "Merge of backup %s completed", base36enc(backup_id));
}

/*
 * Merge two backups data files using threads.
 * - move instance files from from_backup to to_backup
 * - remove unnecessary directories and files from to_backup
 * - update metadata of from_backup, it becames FULL backup
 */
static void
merge_backups(pgBackup *to_backup, pgBackup *from_backup)
{
	char	   *to_backup_id = base36enc_dup(to_backup->start_time),
			   *from_backup_id = base36enc_dup(from_backup->start_time);
	char		to_backup_path[MAXPGPATH],
				to_database_path[MAXPGPATH],
				to_extra_prefix[MAXPGPATH],
				from_backup_path[MAXPGPATH],
				from_database_path[MAXPGPATH],
				from_extra_prefix[MAXPGPATH],
				control_file[MAXPGPATH];
	parray	   *files,
			   *to_files;
	parray	   *to_extra = NULL,
			   *from_extra = NULL;
	pthread_t  *threads = NULL;
	merge_files_arg *threads_args = NULL;
	int			i;
	bool		merge_isok = true;

	elog(INFO, "Merging backup %s with backup %s", from_backup_id, to_backup_id);

	/*
	 * Validate to_backup only if it is BACKUP_STATUS_OK. If it has
	 * BACKUP_STATUS_MERGING status then it isn't valid backup until merging
	 * finished.
	 */
	if (to_backup->status == BACKUP_STATUS_OK)
	{
		pgBackupValidate(to_backup);
		if (to_backup->status == BACKUP_STATUS_CORRUPT)
			elog(ERROR, "Interrupt merging");
	}

	/*
	 * It is OK to validate from_backup if it has BACKUP_STATUS_OK or
	 * BACKUP_STATUS_MERGING status.
	 */
	Assert(from_backup->status == BACKUP_STATUS_OK ||
		   from_backup->status == BACKUP_STATUS_MERGING);
	pgBackupValidate(from_backup);
	if (from_backup->status == BACKUP_STATUS_CORRUPT)
		elog(ERROR, "Interrupt merging");

	/*
	 * Make backup paths.
	 */
	pgBackupGetPath(to_backup, to_backup_path, lengthof(to_backup_path), NULL);
	pgBackupGetPath(to_backup, to_database_path, lengthof(to_database_path),
					DATABASE_DIR);
	pgBackupGetPath(to_backup, to_extra_prefix, lengthof(to_database_path),
					EXTRA_DIR);
	pgBackupGetPath(from_backup, from_backup_path, lengthof(from_backup_path), NULL);
	pgBackupGetPath(from_backup, from_database_path, lengthof(from_database_path),
					DATABASE_DIR);
	pgBackupGetPath(from_backup, from_extra_prefix, lengthof(from_database_path),
					EXTRA_DIR);

	/*
	 * Get list of files which will be modified or removed.
	 */
	pgBackupGetPath(to_backup, control_file, lengthof(control_file),
					DATABASE_FILE_LIST);
<<<<<<< HEAD
	to_files = dir_read_file_list(from_database_path, /* Use from_database_path
													   * so root path will be
													   * equal with 'files' */
								  from_extra_prefix,
								  control_file);
=======
	to_files = dir_read_file_list(NULL, control_file);
>>>>>>> 53cb7c1d
	/* To delete from leaf, sort in reversed order */
	parray_qsort(to_files, pgFileComparePathDesc);
	/*
	 * Get list of files which need to be moved.
	 */
	pgBackupGetPath(from_backup, control_file, lengthof(control_file),
					DATABASE_FILE_LIST);
<<<<<<< HEAD
	files = dir_read_file_list(from_database_path, from_extra_prefix, control_file);
=======
	files = dir_read_file_list(NULL, control_file);
>>>>>>> 53cb7c1d
	/* sort by size for load balancing */
	parray_qsort(files, pgFileCompareSize);

	/*
	 * Previous merging was interrupted during deleting source backup. It is
	 * safe just to delete it again.
	 */
	if (from_backup->status == BACKUP_STATUS_DELETING)
		goto delete_source_backup;

	to_backup->status = BACKUP_STATUS_MERGING;
	write_backup_status(to_backup);

	from_backup->status = BACKUP_STATUS_MERGING;
	write_backup_status(from_backup);

	create_data_directories(to_database_path, from_backup_path, false);

	threads = (pthread_t *) palloc(sizeof(pthread_t) * num_threads);
	threads_args = (merge_files_arg *) palloc(sizeof(merge_files_arg) * num_threads);

	/* Create extra directories lists */
	if (to_backup->extra_dir_str)
		to_extra = make_extra_directory_list(to_backup->extra_dir_str);
	if (from_backup->extra_dir_str)
		from_extra = make_extra_directory_list(from_backup->extra_dir_str);

	/*
	 * Rename extra directoties in to_backup (if exists)
	 * according to numeration of extra dirs in from_backup.
	 */
	if (to_extra)
		reorder_extra_dirs(to_backup, to_extra, from_extra);

	/* Setup threads */
	for (i = 0; i < parray_num(files); i++)
	{
		pgFile	   *file = (pgFile *) parray_get(files, i);

		/* if the entry was an extra directory, create it in the backup */
		if (file->extra_dir_num && S_ISDIR(file->mode))
		{
			char		dirpath[MAXPGPATH];
			char	   *dir_name;
			char		old_container[MAXPGPATH];
			char		new_container[MAXPGPATH];

			makeExtraDirPathByNum(old_container, from_extra_prefix,
								  file->extra_dir_num);
			makeExtraDirPathByNum(new_container, to_extra_prefix,
								  file->extra_dir_num);
			dir_name = GetRelativePath(file->path, old_container);
			elog(VERBOSE, "Create directory \"%s\"", dir_name);
			join_path_components(dirpath, new_container, dir_name);
			dir_create_dir(dirpath, DIR_PERMISSION);
		}
		pg_atomic_init_flag(&file->lock);
	}

	for (i = 0; i < num_threads; i++)
	{
		merge_files_arg *arg = &(threads_args[i]);

		arg->to_files = to_files;
		arg->files = files;
		arg->to_backup = to_backup;
		arg->from_backup = from_backup;
		arg->to_root = to_database_path;
		arg->from_root = from_database_path;
		arg->from_extra = from_extra;
		arg->to_extra_prefix = to_extra_prefix;
		arg->from_extra_prefix = from_extra_prefix;
		/* By default there are some error */
		arg->ret = 1;

		elog(VERBOSE, "Start thread: %d", i);

		pthread_create(&threads[i], NULL, merge_files, arg);
	}

	/* Wait threads */
	for (i = 0; i < num_threads; i++)
	{
		pthread_join(threads[i], NULL);
		if (threads_args[i].ret == 1)
			merge_isok = false;
	}
	if (!merge_isok)
		elog(ERROR, "Data files merging failed");

	/*
	 * Update to_backup metadata.
	 */
	to_backup->status = BACKUP_STATUS_OK;
	to_backup->parent_backup = INVALID_BACKUP_ID;
	to_backup->start_lsn = from_backup->start_lsn;
	to_backup->stop_lsn = from_backup->stop_lsn;
	to_backup->recovery_time = from_backup->recovery_time;
	to_backup->recovery_xid = from_backup->recovery_xid;
	to_backup->extra_dir_str = from_backup->extra_dir_str;
	/*
	 * If one of the backups isn't "stream" backup then the target backup become
	 * non-stream backup too.
	 */
	to_backup->stream = to_backup->stream && from_backup->stream;
	/* Compute summary of size of regular files in the backup */
	to_backup->data_bytes = 0;
	for (i = 0; i < parray_num(files); i++)
	{
		pgFile	   *file = (pgFile *) parray_get(files, i);

		if (S_ISDIR(file->mode))
			to_backup->data_bytes += 4096;
		/* Count the amount of the data actually copied */
		else if (S_ISREG(file->mode))
			to_backup->data_bytes += file->write_size;
	}
	/* compute size of wal files of this backup stored in the archive */
	if (!to_backup->stream)
		to_backup->wal_bytes = instance_config.xlog_seg_size *
			(to_backup->stop_lsn / instance_config.xlog_seg_size -
			 to_backup->start_lsn / instance_config.xlog_seg_size + 1);
	else
		to_backup->wal_bytes = BYTES_INVALID;

	write_backup_filelist(to_backup, files, from_database_path,
						  from_extra_prefix);
	write_backup(to_backup);

delete_source_backup:
	/*
	 * Files were copied into to_backup. It is time to remove source backup
	 * entirely.
	 */
	delete_backup_files(from_backup);

	/*
	 * Delete files which are not in from_backup file list.
	 */
	parray_qsort(files, pgFileComparePathDesc);
	for (i = 0; i < parray_num(to_files); i++)
	{
		pgFile	   *file = (pgFile *) parray_get(to_files, i);

		if (file->extra_dir_num &&
			backup_contains_extra(file->extradir, from_extra))
			/* Dir already removed*/
			continue;

		if (parray_bsearch(files, file, pgFileComparePathDesc) == NULL)
		{
			char		to_file_path[MAXPGPATH];
			char	   *prev_path;

			/* We need full path, file object has relative path */
			join_path_components(to_file_path, to_database_path, file->path);
			prev_path = file->path;
			file->path = to_file_path;

			pgFileDelete(file);
			elog(VERBOSE, "Deleted \"%s\"", file->path);

			file->path = prev_path;
		}
	}

	/*
	 * Rename FULL backup directory.
	 */
	elog(INFO, "Rename %s to %s", to_backup_id, from_backup_id);
	if (rename(to_backup_path, from_backup_path) == -1)
		elog(ERROR, "Could not rename directory \"%s\" to \"%s\": %s",
			 to_backup_path, from_backup_path, strerror(errno));

	/*
	 * Merging finished, now we can safely update ID of the destination backup.
	 */
	to_backup->start_time = from_backup->start_time;
	write_backup(to_backup);

	/* Cleanup */
	if (threads)
	{
		pfree(threads_args);
		pfree(threads);
	}

	parray_walk(to_files, pgFileFree);
	parray_free(to_files);

	parray_walk(files, pgFileFree);
	parray_free(files);

	pfree(to_backup_id);
	pfree(from_backup_id);
}

/*
 * Thread worker of merge_backups().
 */
static void *
merge_files(void *arg)
{
	merge_files_arg *argument = (merge_files_arg *) arg;
	pgBackup   *to_backup = argument->to_backup;
	pgBackup   *from_backup = argument->from_backup;
	int			i,
				num_files = parray_num(argument->files);

	for (i = 0; i < num_files; i++)
	{
		pgFile	   *file = (pgFile *) parray_get(argument->files, i);
		pgFile	   *to_file;
		pgFile	  **res_file;
		char		from_file_path[MAXPGPATH];
		char	   *prev_file_path;

		if (!pg_atomic_test_set_flag(&file->lock))
			continue;

		/* check for interrupt */
		if (interrupted)
			elog(ERROR, "Interrupted during merging backups");

		/* Directories were created before */
		if (S_ISDIR(file->mode))
			continue;

		if (progress)
			elog(INFO, "Progress: (%d/%d). Process file \"%s\"",
				 i + 1, num_files, file->path);

		res_file = parray_bsearch(argument->to_files, file,
								  pgFileComparePathDesc);
		to_file = (res_file) ? *res_file : NULL;

		/*
		 * Skip files which haven't changed since previous backup. But in case
		 * of DELTA backup we should consider n_blocks to truncate the target
		 * backup.
		 */
		if (file->write_size == BYTES_INVALID && file->n_blocks == -1)
		{
			elog(VERBOSE, "Skip merging file \"%s\", the file didn't change",
				 file->path);

			/*
			 * If the file wasn't changed in PAGE backup, retreive its
			 * write_size from previous FULL backup.
			 */
			if (to_file)
			{
				file->compress_alg = to_file->compress_alg;
				file->write_size = to_file->write_size;
				file->crc = to_file->crc;
			}

			continue;
		}

		/* We need to make full path, file object has relative path */
		join_path_components(from_file_path, argument->from_root, file->path);
		prev_file_path = file->path;
		file->path = from_file_path;

		/*
		 * Move the file. We need to decompress it and compress again if
		 * necessary.
		 */
		elog(VERBOSE, "Merging file \"%s\", is_datafile %d, is_cfs %d",
			 file->path, file->is_database, file->is_cfs);

		if (file->is_datafile && !file->is_cfs)
		{
			char		to_file_path[MAXPGPATH];	/* Path of target file */

			join_path_components(to_file_path, argument->to_root, prev_file_path);

			/*
			 * We need more complicate algorithm if target file should be
			 * compressed.
			 */
			if (to_backup->compress_alg == PGLZ_COMPRESS ||
				to_backup->compress_alg == ZLIB_COMPRESS)
			{
				char		tmp_file_path[MAXPGPATH];
				char	   *prev_path;

				snprintf(tmp_file_path, MAXPGPATH, "%s_tmp", to_file_path);

				/* Start the magic */

				/*
				 * Merge files:
				 * - if target file exists restore and decompress it to the temp
				 *   path
				 * - decompress source file if necessary and merge it with the
				 *   target decompressed file
				 * - compress result file
				 */

				/*
				 * We need to decompress target file if it exists.
				 */
				if (to_file)
				{
					elog(VERBOSE, "Merge target and source files into the temporary path \"%s\"",
						 tmp_file_path);

					/*
					 * file->path points to the file in from_root directory. But we
					 * need the file in directory to_root.
					 */
					prev_path = to_file->path;
					to_file->path = to_file_path;
					/* Decompress target file into temporary one */
					restore_data_file(tmp_file_path, to_file, false, false,
									  parse_program_version(to_backup->program_version));
					to_file->path = prev_path;
				}
				else
					elog(VERBOSE, "Restore source file into the temporary path \"%s\"",
						 tmp_file_path);
				/* Merge source file with target file */
				restore_data_file(tmp_file_path, file,
								  from_backup->backup_mode == BACKUP_MODE_DIFF_DELTA,
								  false,
								  parse_program_version(from_backup->program_version));

				elog(VERBOSE, "Compress file and save it into the directory \"%s\"",
					 argument->to_root);

				/* Again we need to change path */
				prev_path = file->path;
				file->path = tmp_file_path;
				/* backup_data_file() requires file size to calculate nblocks */
				file->size = pgFileSize(file->path);
				/* Now we can compress the file */
				backup_data_file(NULL, /* We shouldn't need 'arguments' here */
								 to_file_path, file,
								 to_backup->start_lsn,
								 to_backup->backup_mode,
								 to_backup->compress_alg,
								 to_backup->compress_level);

				file->path = prev_path;

				/* We can remove temporary file now */
				if (unlink(tmp_file_path))
					elog(ERROR, "Could not remove temporary file \"%s\": %s",
						 tmp_file_path, strerror(errno));
			}
			/*
			 * Otherwise merging algorithm is simpler.
			 */
			else
			{
				/* We can merge in-place here */
				restore_data_file(to_file_path, file,
								  from_backup->backup_mode == BACKUP_MODE_DIFF_DELTA,
								  true,
								  parse_program_version(from_backup->program_version));

				/*
				 * We need to calculate write_size, restore_data_file() doesn't
				 * do that.
				 */
				file->write_size = pgFileSize(to_file_path);
				file->crc = pgFileGetCRC(to_file_path, true, true, NULL);
			}
		}
		else if (strcmp(file->name, "pg_control") == 0)
			copy_pgcontrol_file(argument->from_root, argument->to_root, file);
		else if (file->extra_dir_num)
		{
			char from_root[MAXPGPATH];
			char to_root[MAXPGPATH];
			int new_dir_num;

			Assert(argument->from_extra);
			new_dir_num = get_extra_index(file->extradir, argument->from_extra);
			makeExtraDirPathByNum(from_root, argument->from_extra_prefix,
								  file->extra_dir_num);
			makeExtraDirPathByNum(to_root, argument->to_extra_prefix,
								  new_dir_num);
			copy_file(from_root, to_root, file);
			file->extra_dir_num = new_dir_num;
		}
		else
			copy_file(argument->from_root, argument->to_root, file);

		/*
		 * We need to save compression algorithm type of the target backup to be
		 * able to restore in the future.
		 */
		file->compress_alg = to_backup->compress_alg;

		if (file->write_size != BYTES_INVALID)
			elog(LOG, "Merged file \"%s\": " INT64_FORMAT " bytes",
				 file->path, file->write_size);

		/* Restore relative path */
		file->path = prev_file_path;
	}

	/* Data files merging is successful */
	argument->ret = 0;

	return NULL;
}

/* Recursively delete a directory and its contents */
static void
remove_dir_with_files(const char *path)
{
	parray *files = parray_new();
	dir_list_file(files, path, true, true, true, 0);
	parray_qsort(files, pgFileComparePathDesc);
	for (int i = 0; i < parray_num(files); i++)
	{
		pgFile	   *file = (pgFile *) parray_get(files, i);

		pgFileDelete(file);
		elog(VERBOSE, "Deleted \"%s\"", file->path);
	}
}

/* Get index of extra directory */
static int
get_extra_index(const char *key, const parray *list)
{
	if (!list) /* Nowhere to search */
		return -1;
	for (int i = 0; i < parray_num(list); i++)
	{
		if (strcmp(key, parray_get(list, i)) == 0)
			return i + 1;
	}
	return -1;
}

/* Rename directories in to_backup according to order in from_extra */
static void
reorder_extra_dirs(pgBackup *to_backup, parray *to_extra, parray *from_extra)
{
	char extradir_template[MAXPGPATH];

	pgBackupGetPath(to_backup, extradir_template,
					lengthof(extradir_template), EXTRA_DIR);
	for (int i = 0; i < parray_num(to_extra); i++)
	{
		int from_num = get_extra_index(parray_get(to_extra, i), from_extra);
		if (from_num == -1)
		{
			char old_path[MAXPGPATH];
			makeExtraDirPathByNum(old_path, extradir_template, i + 1);
			remove_dir_with_files(old_path);
		}
		else if (from_num != i + 1)
		{
			char old_path[MAXPGPATH];
			char new_path[MAXPGPATH];
			makeExtraDirPathByNum(old_path, extradir_template, i + 1);
			makeExtraDirPathByNum(new_path, extradir_template, from_num);
			elog(VERBOSE, "Rename %s to %s", old_path, new_path);
			if (rename (old_path, new_path) == -1)
				elog(ERROR, "Could not rename directory \"%s\" to \"%s\": %s",
					 old_path, new_path, strerror(errno));
		}
	}
}<|MERGE_RESOLUTION|>--- conflicted
+++ resolved
@@ -222,15 +222,7 @@
 	 */
 	pgBackupGetPath(to_backup, control_file, lengthof(control_file),
 					DATABASE_FILE_LIST);
-<<<<<<< HEAD
-	to_files = dir_read_file_list(from_database_path, /* Use from_database_path
-													   * so root path will be
-													   * equal with 'files' */
-								  from_extra_prefix,
-								  control_file);
-=======
-	to_files = dir_read_file_list(NULL, control_file);
->>>>>>> 53cb7c1d
+	to_files = dir_read_file_list(NULL, NULL, control_file);
 	/* To delete from leaf, sort in reversed order */
 	parray_qsort(to_files, pgFileComparePathDesc);
 	/*
@@ -238,11 +230,7 @@
 	 */
 	pgBackupGetPath(from_backup, control_file, lengthof(control_file),
 					DATABASE_FILE_LIST);
-<<<<<<< HEAD
-	files = dir_read_file_list(from_database_path, from_extra_prefix, control_file);
-=======
-	files = dir_read_file_list(NULL, control_file);
->>>>>>> 53cb7c1d
+	files = dir_read_file_list(NULL, NULL, control_file);
 	/* sort by size for load balancing */
 	parray_qsort(files, pgFileCompareSize);
 
@@ -286,17 +274,11 @@
 		if (file->extra_dir_num && S_ISDIR(file->mode))
 		{
 			char		dirpath[MAXPGPATH];
-			char	   *dir_name;
-			char		old_container[MAXPGPATH];
 			char		new_container[MAXPGPATH];
 
-			makeExtraDirPathByNum(old_container, from_extra_prefix,
-								  file->extra_dir_num);
 			makeExtraDirPathByNum(new_container, to_extra_prefix,
 								  file->extra_dir_num);
-			dir_name = GetRelativePath(file->path, old_container);
-			elog(VERBOSE, "Create directory \"%s\"", dir_name);
-			join_path_components(dirpath, new_container, dir_name);
+			join_path_components(dirpath, new_container, file->path);
 			dir_create_dir(dirpath, DIR_PERMISSION);
 		}
 		pg_atomic_init_flag(&file->lock);
@@ -421,6 +403,8 @@
 	 * Merging finished, now we can safely update ID of the destination backup.
 	 */
 	to_backup->start_time = from_backup->start_time;
+	if (from_backup->extra_dir_str)
+		to_backup->extra_dir_str = from_backup->extra_dir_str;
 	write_backup(to_backup);
 
 	/* Cleanup */
@@ -504,7 +488,17 @@
 		}
 
 		/* We need to make full path, file object has relative path */
-		join_path_components(from_file_path, argument->from_root, file->path);
+		if (file->extra_dir_num)
+		{
+			char temp[MAXPGPATH];
+			makeExtraDirPathByNum(temp, argument->from_extra_prefix,
+								  file->extra_dir_num);
+
+			join_path_components(from_file_path, temp, file->path);
+		}
+		else
+			join_path_components(from_file_path, argument->from_root,
+								 file->path);
 		prev_file_path = file->path;
 		file->path = from_file_path;
 
