/*-------------------------------------------------------------------------
 *
 * pg_probackup.h: Backup/Recovery manager for PostgreSQL.
 *
 * Portions Copyright (c) 2009-2013, NIPPON TELEGRAPH AND TELEPHONE CORPORATION
 * Portions Copyright (c) 2015-2018, Postgres Professional
 *
 *-------------------------------------------------------------------------
 */
#ifndef PG_PROBACKUP_H
#define PG_PROBACKUP_H

#include "postgres_fe.h"
#include "libpq-fe.h"
#include "libpq-int.h"

#include "access/xlog_internal.h"
#include "utils/pg_crc.h"

#if PG_VERSION_NUM >= 120000
#include "common/logging.h"
#endif

#ifdef FRONTEND
#undef FRONTEND
#include <port/atomics.h>
#define FRONTEND
#else
#include <port/atomics.h>
#endif

#include "utils/configuration.h"
#include "utils/logger.h"
#include "utils/remote.h"
#include "utils/parray.h"
#include "utils/pgut.h"
#include "utils/file.h"

#include "datapagemap.h"

/* pgut client variables and full path */
extern const char  *PROGRAM_NAME;
extern const char  *PROGRAM_NAME_FULL;
extern const char  *PROGRAM_FULL_PATH;
extern const char  *PROGRAM_URL;
extern const char  *PROGRAM_EMAIL;

/* Directory/File names */
#define DATABASE_DIR			"database"
#define BACKUPS_DIR				"backups"
#if PG_VERSION_NUM >= 100000
#define PG_XLOG_DIR				"pg_wal"
#define PG_LOG_DIR 				"log"
#else
#define PG_XLOG_DIR				"pg_xlog"
#define PG_LOG_DIR 				"pg_log"
#endif
#define PG_TBLSPC_DIR			"pg_tblspc"
#define PG_GLOBAL_DIR			"global"
#define BACKUP_CONTROL_FILE		"backup.control"
#define BACKUP_CATALOG_CONF_FILE	"pg_probackup.conf"
#define BACKUP_CATALOG_PID		"backup.pid"
#define DATABASE_FILE_LIST		"backup_content.control"
#define PG_BACKUP_LABEL_FILE	"backup_label"
#define PG_TABLESPACE_MAP_FILE "tablespace_map"
#define EXTERNAL_DIR			"external_directories/externaldir"
#define DATABASE_MAP			"database_map"

/* Timeout defaults */
#define ARCHIVE_TIMEOUT_DEFAULT		300
#define REPLICA_TIMEOUT_DEFAULT		300

/* Directory/File permission */
#define DIR_PERMISSION		(0700)
#define FILE_PERMISSION		(0600)

/* 64-bit xid support for PGPRO_EE */
#ifndef PGPRO_EE
#define XID_FMT "%u"
#endif

#ifndef STDIN_FILENO
#define STDIN_FILENO 0
#define STDOUT_FILENO 1
#endif

/* stdio buffer size */
#define STDIO_BUFSIZE 65536

#define ERRMSG_MAX_LEN 2048
#define CHUNK_SIZE (128 * 1024)
#define OUT_BUF_SIZE (512 * 1024)

/* retry attempts */
#define PAGE_READ_ATTEMPTS 100

/* max size of note, that can be added to backup */
#define MAX_NOTE_SIZE 1024

/* Check if an XLogRecPtr value is pointed to 0 offset */
#define XRecOffIsNull(xlrp) \
		((xlrp) % XLOG_BLCKSZ == 0)

typedef struct db_map_entry
{
	Oid dbOid;
	char *datname;
} db_map_entry;

typedef enum PartialRestoreType
{
	NONE,
	INCLUDE,
	EXCLUDE,
} PartialRestoreType;

typedef enum CompressAlg
{
	NOT_DEFINED_COMPRESS = 0,
	NONE_COMPRESS,
	PGLZ_COMPRESS,
	ZLIB_COMPRESS,
} CompressAlg;

typedef enum ForkName
{
	vm,
	fsm,
	cfm,
	init,
	ptrack
} ForkName;

#define INIT_FILE_CRC32(use_crc32c, crc) \
do { \
	if (use_crc32c) \
		INIT_CRC32C(crc); \
	else \
		INIT_TRADITIONAL_CRC32(crc); \
} while (0)
#define COMP_FILE_CRC32(use_crc32c, crc, data, len) \
do { \
	if (use_crc32c) \
		COMP_CRC32C((crc), (data), (len)); \
	else \
		COMP_TRADITIONAL_CRC32(crc, data, len); \
} while (0)
#define FIN_FILE_CRC32(use_crc32c, crc) \
do { \
	if (use_crc32c) \
		FIN_CRC32C(crc); \
	else \
		FIN_TRADITIONAL_CRC32(crc); \
} while (0)


/* Information about single file (or dir) in backup */
typedef struct pgFile
{
	char   *name;			/* file or directory name */
	mode_t	mode;			/* protection (file type and permission) */
	size_t	size;			/* size of the file */
	time_t  mtime;			/* file st_mtime attribute, can be used only
								during backup */
	size_t	read_size;		/* size of the portion read (if only some pages are
							   backed up, it's different from size) */
	int64	write_size;		/* size of the backed-up file. BYTES_INVALID means
							   that the file existed but was not backed up
							   because not modified since last backup. */
	size_t	uncompressed_size;	/* size of the backed-up file before compression
								 * and adding block headers.
								 */
							/* we need int64 here to store '-1' value */
	pg_crc32 crc;			/* CRC value of the file, regular file only */
	char   *rel_path;		/* relative path of the file */
	char   *linked;			/* path of the linked file */
	bool	is_datafile;	/* true if the file is PostgreSQL data file */
	Oid		tblspcOid;		/* tblspcOid extracted from path, if applicable */
	Oid		dbOid;			/* dbOid extracted from path, if applicable */
	Oid		relOid;			/* relOid extracted from path, if applicable */
	ForkName   forkName;	/* forkName extracted from path, if applicable */
	int		segno;			/* Segment number for ptrack */
	BlockNumber	n_blocks;   /* size of the data file in blocks */
	bool	is_cfs;			/* Flag to distinguish files compressed by CFS*/
	bool	is_database;	/* Flag used strictly by ptrack 1.x backup */
	int		external_dir_num;	/* Number of external directory. 0 if not external */
	bool	exists_in_prev;		/* Mark files, both data and regular, that exists in previous backup */
	CompressAlg		compress_alg;		/* compression algorithm applied to the file */
	volatile 		pg_atomic_flag lock;/* lock for synchronization of parallel threads  */
	datapagemap_t	pagemap;			/* bitmap of pages updated since previous backup
										   may take up to 16kB per file */
	bool			pagemap_isabsent;	/* Used to mark files with unknown state of pagemap,
										 * i.e. datafiles without _ptrack */
} pgFile;

typedef struct page_map_entry
{
	const char	*path;		/* file or directory name */
	char		*pagemap;
	size_t		 pagemapsize;
} page_map_entry;

/* Special values of datapagemap_t bitmapsize */
#define PageBitmapIsEmpty 0		/* Used to mark unchanged datafiles */

/* Current state of backup */
typedef enum BackupStatus
{
	BACKUP_STATUS_INVALID,		/* the pgBackup is invalid */
	BACKUP_STATUS_OK,			/* completed backup */
	BACKUP_STATUS_ERROR,		/* aborted because of unexpected error */
	BACKUP_STATUS_RUNNING,		/* running backup */
	BACKUP_STATUS_MERGING,		/* merging backups */
	BACKUP_STATUS_MERGED,		/* backup has been successfully merged and now awaits
								 * the assignment of new start_time */
	BACKUP_STATUS_DELETING,		/* data files are being deleted */
	BACKUP_STATUS_DELETED,		/* data files have been deleted */
	BACKUP_STATUS_DONE,			/* completed but not validated yet */
	BACKUP_STATUS_ORPHAN,		/* backup validity is unknown but at least one parent backup is corrupted */
	BACKUP_STATUS_CORRUPT		/* files are corrupted, not available */
} BackupStatus;

typedef enum BackupMode
{
	BACKUP_MODE_INVALID = 0,
	BACKUP_MODE_DIFF_PAGE,		/* incremental page backup */
	BACKUP_MODE_DIFF_PTRACK,	/* incremental page backup with ptrack system */
	BACKUP_MODE_DIFF_DELTA,		/* incremental page backup with lsn comparison */
	BACKUP_MODE_FULL			/* full backup */
} BackupMode;

typedef enum ShowFormat
{
	SHOW_PLAIN,
	SHOW_JSON
} ShowFormat;


/* special values of pgBackup fields */
#define INVALID_BACKUP_ID	0    /* backup ID is not provided by user */
#define BYTES_INVALID		(-1) /* file didn`t changed since previous backup, DELTA backup do not rely on it */
#define FILE_NOT_FOUND		(-2) /* file disappeared during backup */
#define BLOCKNUM_INVALID	(-1)
#define PROGRAM_VERSION	"2.3.4"
#define AGENT_PROTOCOL_VERSION 20304


typedef struct ConnectionOptions
{
	const char *pgdatabase;
	const char *pghost;
	const char *pgport;
	const char *pguser;
} ConnectionOptions;

typedef struct ConnectionArgs
{
	PGconn	   *conn;
	PGcancel   *cancel_conn;
} ConnectionArgs;

/* Store values for --remote-* option for 'restore_command' constructor */
typedef struct ArchiveOptions
{
	const char *host;
	const char *port;
	const char *user;
} ArchiveOptions;

/*
 * An instance configuration. It can be stored in a configuration file or passed
 * from command line.
 */
typedef struct InstanceConfig
{
	char		*name;
	char		arclog_path[MAXPGPATH];
	char		backup_instance_path[MAXPGPATH];

	uint64		system_identifier;
	uint32		xlog_seg_size;

	char	   *pgdata;
	char	   *external_dir_str;

	ConnectionOptions conn_opt;
	ConnectionOptions master_conn_opt;

	uint32		replica_timeout;

	/* Wait timeout for WAL segment archiving */
	uint32		archive_timeout;

	/* cmdline to be used as restore_command */
	char	   *restore_command;

	/* Logger parameters */
	LoggerConfig logger;

	/* Remote access parameters */
	RemoteConfig remote;

	/* Retention options. 0 disables the option. */
	uint32		retention_redundancy;
	uint32		retention_window;
	uint32		wal_depth;

	CompressAlg	compress_alg;
	int			compress_level;

	/* Archive description */
	ArchiveOptions archive;
} InstanceConfig;

extern ConfigOption instance_options[];
extern InstanceConfig instance_config;
extern time_t current_time;

typedef struct PGNodeInfo
{
	uint32			block_size;
	uint32			wal_block_size;
	uint32			checksum_version;
	bool			is_superuser;
	bool			pgpro_support;

	int				server_version;
	char			server_version_str[100];

	int				ptrack_version_num;
	bool			is_ptrack_enable;
	const char		*ptrack_schema; /* used only for ptrack 2.x */

} PGNodeInfo;

typedef struct pgBackup pgBackup;

/* Information about single backup stored in backup.conf */
struct pgBackup
{
	BackupMode		backup_mode; /* Mode - one of BACKUP_MODE_xxx above*/
	time_t			backup_id;	 /* Identifier of the backup.
								  * Currently it's the same as start_time */
	BackupStatus	status;		/* Status - one of BACKUP_STATUS_xxx above*/
	TimeLineID		tli; 		/* timeline of start and stop backup lsns */
	XLogRecPtr		start_lsn;	/* backup's starting transaction log location */
	XLogRecPtr		stop_lsn;	/* backup's finishing transaction log location */
	time_t			start_time;	/* since this moment backup has status
								 * BACKUP_STATUS_RUNNING */
	time_t			merge_dest_backup;	/* start_time of incremental backup,
									 * this backup is merging with.
									 * Only available for FULL backups
									 * with MERGING or MERGED statuses */
	time_t			merge_time; /* the moment when merge was started or 0 */
	time_t			end_time;	/* the moment when backup was finished, or the moment
								 * when we realized that backup is broken */
	time_t			recovery_time;	/* Earliest moment for which you can restore
									 * the state of the database cluster using
									 * this backup */
	time_t			expire_time;	/* Backup expiration date */
	TransactionId	recovery_xid;	/* Earliest xid for which you can restore
									 * the state of the database cluster using
									 * this backup */
	/*
	 * Amount of raw data. For a full backup, this is the total amount of
	 * data while for a differential backup this is just the difference
	 * of data taken.
	 * BYTES_INVALID means nothing was backed up.
	 */
	int64			data_bytes;
	/* Size of WAL files needed to replay on top of this
	 * backup to reach the consistency.
	 */
	int64			wal_bytes;
	/* Size of data files before applying compression and block header,
	 * WAL files are not included.
	 */
	int64			uncompressed_bytes;

	/* Size of data files in PGDATA at the moment of backup. */
	int64			pgdata_bytes;

	CompressAlg		compress_alg;
	int				compress_level;

	/* Fields needed for compatibility check */
	uint32			block_size;
	uint32			wal_block_size;
	uint32			checksum_version;
	char			program_version[100];
	char			server_version[100];

	bool			stream;			/* Was this backup taken in stream mode?
									 * i.e. does it include all needed WAL files? */
	bool			from_replica;	/* Was this backup taken from replica */
	time_t			parent_backup; 	/* Identifier of the previous backup.
									 * Which is basic backup for this
									 * incremental backup. */
	pgBackup		*parent_backup_link;
	char			*primary_conninfo; /* Connection parameters of the backup
										* in the format suitable for recovery.conf */
	char			*external_dir_str;	/* List of external directories,
										 * separated by ':' */
	char			*root_dir;		/* Full path for root backup directory:
									   backup_path/instance_name/backup_id */
	char			*database_dir;	/* Full path to directory with data files:
									   backup_path/instance_name/backup_id/database */
	parray			*files;			/* list of files belonging to this backup
									 * must be populated explicitly */
	char			*note;

	pg_crc32         content_crc;
};

/* Recovery target for restore and validate subcommands */
typedef struct pgRecoveryTarget
{
	time_t			target_time;
	/* add one more field in order to avoid deparsing target_time back */
	const char	   *time_string;
	TransactionId	target_xid;
	/* add one more field in order to avoid deparsing target_xid back */
	const char	   *xid_string;
	XLogRecPtr		target_lsn;
	/* add one more field in order to avoid deparsing target_lsn back */
	const char	   *lsn_string;
	TimeLineID		target_tli;
	bool			target_inclusive;
	bool			inclusive_specified;
	const char	   *target_stop;
	const char	   *target_name;
	const char	   *target_action;
} pgRecoveryTarget;

/* Options needed for restore and validate commands */
typedef struct pgRestoreParams
{
	bool	force;
	bool	is_restore;
	bool	no_validate;
	bool	restore_as_replica;
	bool	skip_external_dirs;
	bool	skip_block_validation; //Start using it
	const char *restore_command;
	const char *primary_slot_name;

	/* options for partial restore */
	PartialRestoreType partial_restore_type;
	parray *partial_db_list;
	const char *primary_conninfo;
} pgRestoreParams;

/* Options needed for set-backup command */
typedef struct pgSetBackupParams
{
	int64   ttl; /* amount of time backup must be pinned
				  * -1 - do nothing
				  * 0 - disable pinning
				  */
	time_t  expire_time; /* Point in time until backup
						  * must be pinned.
						  */
	char   *note;
} pgSetBackupParams;

typedef struct
{
	PGNodeInfo *nodeInfo;

	const char *from_root;
	const char *to_root;
	const char *external_prefix;

	parray	   *files_list;
	parray	   *prev_filelist;
	parray	   *external_dirs;
	XLogRecPtr	prev_start_lsn;

	ConnectionArgs conn_arg;
	int			thread_num;

	/*
	 * Return value from the thread.
	 * 0 means there is no error, 1 - there is an error.
	 */
	int			ret;
} backup_files_arg;


typedef struct timelineInfo timelineInfo;

/* struct to collect info about timelines in WAL archive */
struct timelineInfo {

	TimeLineID tli;			/* this timeline */
	TimeLineID parent_tli;  /* parent timeline. 0 if none */
	timelineInfo *parent_link; /* link to parent timeline */
	XLogRecPtr switchpoint;	   /* if this timeline has a parent, then
								* switchpoint contains switchpoint LSN,
								* otherwise 0 */
	XLogSegNo begin_segno;	/* first present segment in this timeline */
	XLogSegNo end_segno;	/* last present segment in this timeline */
	size_t	n_xlog_files;	/* number of segments (only really existing)
							 * does not include lost segments */
	size_t	size;			/* space on disk taken by regular WAL files */
	parray *backups;		/* array of pgBackup sturctures with info
							 * about backups belonging to this timeline */
	parray *xlog_filelist;	/* array of ordinary WAL segments, '.partial'
							 * and '.backup' files belonging to this timeline */
	parray *lost_segments;	/* array of intervals of lost segments */
	parray *keep_segments;	/* array of intervals of segments used by WAL retention */
	pgBackup *closest_backup; /* link to valid backup, closest to timeline */
	pgBackup *oldest_backup; /* link to oldest backup on timeline */
	XLogRecPtr anchor_lsn; /* LSN belonging to the oldest segno to keep for 'wal-depth' */
	TimeLineID anchor_tli;	/* timeline of anchor_lsn */
};

typedef struct xlogInterval
{
	XLogSegNo begin_segno;
	XLogSegNo end_segno;
} xlogInterval;

typedef struct lsnInterval
{
	TimeLineID tli;
	XLogRecPtr begin_lsn;
	XLogRecPtr end_lsn;
} lsnInterval;

typedef enum xlogFileType
{
	SEGMENT,
	TEMP_SEGMENT,
	PARTIAL_SEGMENT,
	BACKUP_HISTORY_FILE
} xlogFileType;

typedef struct xlogFile
{
	pgFile       file;
	XLogSegNo    segno;
	xlogFileType type;
	bool         keep; /* Used to prevent removal of WAL segments
                        * required by ARCHIVE backups. */
} xlogFile;


/*
 * When copying datafiles to backup we validate and compress them block
 * by block. Thus special header is required for each data block.
 */
typedef struct BackupPageHeader
{
	BlockNumber	block;			/* block number */
	int32		compressed_size;
} BackupPageHeader;

/* Special value for compressed_size field */
#define PageIsOk		 0
#define SkipCurrentPage -1
#define PageIsTruncated -2
#define PageIsCorrupted -3 /* used by checkdb */


/*
 * return pointer that exceeds the length of prefix from character string.
 * ex. str="/xxx/yyy/zzz", prefix="/xxx/yyy", return="zzz".
 *
 * Deprecated. Do not use this in new code.
 */
#define GetRelativePath(str, prefix) \
	((strlen(str) <= strlen(prefix)) ? "" : str + strlen(prefix) + 1)

/*
 * Return timeline, xlog ID and record offset from an LSN of the type
 * 0/B000188, usual result from pg_stop_backup() and friends.
 */
#define XLogDataFromLSN(data, xlogid, xrecoff)		\
	sscanf(data, "%X/%X", xlogid, xrecoff)

#define IsCompressedXLogFileName(fname) \
	(strlen(fname) == XLOG_FNAME_LEN + strlen(".gz") &&			\
	 strspn(fname, "0123456789ABCDEF") == XLOG_FNAME_LEN &&		\
	 strcmp((fname) + XLOG_FNAME_LEN, ".gz") == 0)

#if PG_VERSION_NUM >= 110000
#define GetXLogSegNo(xlrp, logSegNo, wal_segsz_bytes) \
	XLByteToSeg(xlrp, logSegNo, wal_segsz_bytes)
#define GetXLogRecPtr(segno, offset, wal_segsz_bytes, dest) \
	XLogSegNoOffsetToRecPtr(segno, offset, wal_segsz_bytes, dest)
#define GetXLogFileName(fname, tli, logSegNo, wal_segsz_bytes) \
	XLogFileName(fname, tli, logSegNo, wal_segsz_bytes)
#define IsInXLogSeg(xlrp, logSegNo, wal_segsz_bytes) \
	XLByteInSeg(xlrp, logSegNo, wal_segsz_bytes)
#define GetXLogSegName(fname, logSegNo, wal_segsz_bytes)	\
	snprintf(fname, 20, "%08X%08X",		\
			 (uint32) ((logSegNo) / XLogSegmentsPerXLogId(wal_segsz_bytes)), \
			 (uint32) ((logSegNo) % XLogSegmentsPerXLogId(wal_segsz_bytes)))

#define GetXLogSegNoFromScrath(logSegNo, log, seg, wal_segsz_bytes)	\
		logSegNo = (uint64) log * XLogSegmentsPerXLogId(wal_segsz_bytes) + seg

#define GetXLogFromFileName(fname, tli, logSegNo, wal_segsz_bytes) \
		XLogFromFileName(fname, tli, logSegNo, wal_segsz_bytes)
#else
#define GetXLogSegNo(xlrp, logSegNo, wal_segsz_bytes) \
	XLByteToSeg(xlrp, logSegNo)
#define GetXLogRecPtr(segno, offset, wal_segsz_bytes, dest) \
	XLogSegNoOffsetToRecPtr(segno, offset, dest)
#define GetXLogFileName(fname, tli, logSegNo, wal_segsz_bytes) \
	XLogFileName(fname, tli, logSegNo)
#define IsInXLogSeg(xlrp, logSegNo, wal_segsz_bytes) \
	XLByteInSeg(xlrp, logSegNo)
#define GetXLogSegName(fname, logSegNo, wal_segsz_bytes) \
	snprintf(fname, 20, "%08X%08X",\
			 (uint32) ((logSegNo) / XLogSegmentsPerXLogId), \
			 (uint32) ((logSegNo) % XLogSegmentsPerXLogId))

#define GetXLogSegNoFromScrath(logSegNo, log, seg, wal_segsz_bytes)	\
		logSegNo = (uint64) log * XLogSegmentsPerXLogId + seg

#define GetXLogFromFileName(fname, tli, logSegNo, wal_segsz_bytes) \
		XLogFromFileName(fname, tli, logSegNo)
#endif

#define IsPartialCompressXLogFileName(fname)	\
	(strlen(fname) == XLOG_FNAME_LEN + strlen(".gz.partial") && \
	 strspn(fname, "0123456789ABCDEF") == XLOG_FNAME_LEN &&		\
	 strcmp((fname) + XLOG_FNAME_LEN, ".gz.partial") == 0)

#define IsTempXLogFileName(fname)	\
	(strlen(fname) == XLOG_FNAME_LEN + strlen(".part") &&	\
	 strspn(fname, "0123456789ABCDEF") == XLOG_FNAME_LEN &&		\
	 strcmp((fname) + XLOG_FNAME_LEN, ".part") == 0)

#define IsTempCompressXLogFileName(fname)	\
	(strlen(fname) == XLOG_FNAME_LEN + strlen(".gz.part") && \
	 strspn(fname, "0123456789ABCDEF") == XLOG_FNAME_LEN &&		\
	 strcmp((fname) + XLOG_FNAME_LEN, ".gz.part") == 0)

#define IsSshProtocol() (instance_config.remote.host && strcmp(instance_config.remote.proto, "ssh") == 0)

/* directory options */
extern char	   *backup_path;
extern char		backup_instance_path[MAXPGPATH];
extern char		arclog_path[MAXPGPATH];

/* common options */
extern int		num_threads;
extern bool		stream_wal;
extern bool		progress;
#if PG_VERSION_NUM >= 100000
/* In pre-10 'replication_slot' is defined in receivelog.h */
extern char	   *replication_slot;
#endif
extern bool 	temp_slot;

/* backup options */
extern bool		smooth_checkpoint;

/* remote probackup options */
extern char* remote_agent;

extern bool exclusive_backup;

/* delete options */
extern bool		delete_wal;
extern bool		delete_expired;
extern bool		merge_expired;
extern bool		dry_run;

/* compression options */
extern bool		compress_shortcut;

/* other options */
extern char *instance_name;

/* show options */
extern ShowFormat show_format;

/* checkdb options */
extern bool heapallindexed;
extern bool skip_block_validation;

/* current settings */
extern pgBackup current;

/* argv of the process */
extern char** commands_args;

/* in dir.c */
/* exclude directory list for $PGDATA file listing */
extern const char *pgdata_exclude_dir[];

/* in backup.c */
extern int do_backup(time_t start_time, pgSetBackupParams *set_backup_params,
					 bool no_validate, bool no_sync, bool backup_logs);
extern void do_checkdb(bool need_amcheck, ConnectionOptions conn_opt,
				  char *pgdata);
extern BackupMode parse_backup_mode(const char *value);
extern const char *deparse_backup_mode(BackupMode mode);
extern void process_block_change(ForkNumber forknum, RelFileNode rnode,
								 BlockNumber blkno);

extern char *pg_ptrack_get_block(ConnectionArgs *arguments,
								 Oid dbOid, Oid tblsOid, Oid relOid,
								 BlockNumber blknum, size_t *result_size,
								 int ptrack_version_num, const char *ptrack_schema);
/* in restore.c */
extern int do_restore_or_validate(time_t target_backup_id,
					  pgRecoveryTarget *rt,
					  pgRestoreParams *params,
					  bool no_sync);
extern bool satisfy_timeline(const parray *timelines, const pgBackup *backup);
extern bool satisfy_recovery_target(const pgBackup *backup,
									const pgRecoveryTarget *rt);
extern pgRecoveryTarget *parseRecoveryTargetOptions(
	const char *target_time, const char *target_xid,
	const char *target_inclusive, TimeLineID target_tli, const char* target_lsn,
	const char *target_stop, const char *target_name,
	const char *target_action);

extern parray *get_dbOid_exclude_list(pgBackup *backup, parray *datname_list,
										PartialRestoreType partial_restore_type);

extern parray *get_backup_filelist(pgBackup *backup, bool strict);
extern parray *read_timeline_history(const char *arclog_path, TimeLineID targetTLI);

/* in merge.c */
extern void do_merge(time_t backup_id);
extern void merge_backups(pgBackup *backup, pgBackup *next_backup);
extern void merge_chain(parray *parent_chain,
						pgBackup *full_backup, pgBackup *dest_backup);

extern parray *read_database_map(pgBackup *backup);

/* in init.c */
extern int do_init(void);
extern int do_add_instance(InstanceConfig *instance);

/* in archive.c */
extern void do_archive_push(InstanceConfig *instance, char *wal_file_path,
						   char *wal_file_name, int batch_size, bool overwrite,
						   bool no_sync, bool no_ready_rename);
extern void do_archive_get(InstanceConfig *instance, const char *prefetch_dir_arg, char *wal_file_path,
						   char *wal_file_name, int batch_size, bool validate_wal);

/* in configure.c */
extern void do_show_config(void);
extern void do_set_config(bool missing_ok);
extern void init_config(InstanceConfig *config, const char *instance_name);
extern InstanceConfig *readInstanceConfigFile(const char *instance_name);

/* in show.c */
extern int do_show(const char *instance_name, time_t requested_backup_id, bool show_archive);

/* in delete.c */
extern void do_delete(time_t backup_id);
extern void delete_backup_files(pgBackup *backup);
extern void do_retention(void);
extern int do_delete_instance(void);
extern void do_delete_status(InstanceConfig *instance_config, const char *status);

/* in fetch.c */
extern char *slurpFile(const char *datadir,
					   const char *path,
					   size_t *filesize,
					   bool safe,
					   fio_location location);
extern char *fetchFile(PGconn *conn, const char *filename, size_t *filesize);

/* in help.c */
extern void help_pg_probackup(void);
extern void help_command(char *command);

/* in validate.c */
extern void pgBackupValidate(pgBackup* backup, pgRestoreParams *params);
extern int do_validate_all(void);
extern int validate_one_page(Page page, BlockNumber absolute_blkno,
							 XLogRecPtr stop_lsn, XLogRecPtr *page_lsn,
							 uint32 checksum_version);

/* return codes for validate_one_page */
/* TODO: use enum */
#define PAGE_IS_VALID (-1)
#define PAGE_IS_NOT_FOUND (-2)
#define PAGE_IS_ZEROED (-3)
#define PAGE_HEADER_IS_INVALID (-4)
#define PAGE_CHECKSUM_MISMATCH (-5)
#define PAGE_LSN_FROM_FUTURE (-6)

/* in catalog.c */
extern pgBackup *read_backup(const char *root_dir);
extern void write_backup(pgBackup *backup, bool strict);
extern void write_backup_status(pgBackup *backup, BackupStatus status,
								const char *instance_name, bool strict);
extern void write_backup_data_bytes(pgBackup *backup);
extern bool lock_backup(pgBackup *backup, bool strict);

extern const char *pgBackupGetBackupMode(pgBackup *backup);

extern parray *catalog_get_instance_list(void);
extern parray *catalog_get_backup_list(const char *instance_name, time_t requested_backup_id);
extern void catalog_lock_backup_list(parray *backup_list, int from_idx,
									 int to_idx, bool strict);
extern pgBackup *catalog_get_last_data_backup(parray *backup_list,
											  TimeLineID tli,
											  time_t current_start_time);
extern pgBackup *get_multi_timeline_parent(parray *backup_list, parray *tli_list,
	                      TimeLineID current_tli, time_t current_start_time,
						  InstanceConfig *instance);
extern void timelineInfoFree(void *tliInfo);
extern parray *catalog_get_timelines(InstanceConfig *instance);
extern void do_set_backup(const char *instance_name, time_t backup_id,
							pgSetBackupParams *set_backup_params);
extern void pin_backup(pgBackup	*target_backup,
							pgSetBackupParams *set_backup_params);
extern void add_note(pgBackup *target_backup, char *note);
extern void pgBackupWriteControl(FILE *out, pgBackup *backup);
extern void write_backup_filelist(pgBackup *backup, parray *files,
								  const char *root, parray *external_list, bool sync);

extern void pgBackupGetPath(const pgBackup *backup, char *path, size_t len,
							const char *subdir);
extern void pgBackupGetPath2(const pgBackup *backup, char *path, size_t len,
							 const char *subdir1, const char *subdir2);
extern void pgBackupGetPathInInstance(const char *instance_name,
				 const pgBackup *backup, char *path, size_t len,
				 const char *subdir1, const char *subdir2);
extern int pgBackupCreateDir(pgBackup *backup);
extern void pgNodeInit(PGNodeInfo *node);
extern void pgBackupInit(pgBackup *backup);
extern void pgBackupFree(void *backup);
extern int pgBackupCompareId(const void *f1, const void *f2);
extern int pgBackupCompareIdDesc(const void *f1, const void *f2);
extern int pgBackupCompareIdEqual(const void *l, const void *r);

extern pgBackup* find_parent_full_backup(pgBackup *current_backup);
extern int scan_parent_chain(pgBackup *current_backup, pgBackup **result_backup);
/* return codes for scan_parent_chain */
#define ChainIsBroken 0
#define ChainIsInvalid 1
#define ChainIsOk 2

extern bool is_parent(time_t parent_backup_time, pgBackup *child_backup, bool inclusive);
extern bool is_prolific(parray *backup_list, pgBackup *target_backup);
extern int get_backup_index_number(parray *backup_list, pgBackup *backup);
extern void append_children(parray *backup_list, pgBackup *target_backup, parray *append_list);
extern bool launch_agent(void);
extern void launch_ssh(char* argv[]);
extern void wait_ssh(void);

#define COMPRESS_ALG_DEFAULT NOT_DEFINED_COMPRESS
#define COMPRESS_LEVEL_DEFAULT 1

extern CompressAlg parse_compress_alg(const char *arg);
extern const char* deparse_compress_alg(int alg);

/* in dir.c */
extern void dir_list_file(parray *files, const char *root, bool exclude,
<<<<<<< HEAD
						  bool follow_symlink, bool add_root, bool backup_logs,
=======
						  bool follow_symlink, bool add_root, bool skip_hidden,
>>>>>>> 963f20f4
						  int external_dir_num, fio_location location);

extern void create_data_directories(parray *dest_files,
										const char *data_dir,
										const char *backup_dir,
										bool extract_tablespaces,
										fio_location location);

extern void read_tablespace_map(parray *files, const char *backup_dir);
extern void opt_tablespace_map(ConfigOption *opt, const char *arg);
extern void opt_externaldir_map(ConfigOption *opt, const char *arg);
extern void check_tablespace_mapping(pgBackup *backup);
extern void check_external_dir_mapping(pgBackup *backup);
extern char *get_external_remap(char *current_dir);

extern void print_database_map(FILE *out, parray *database_list);
extern void write_database_map(pgBackup *backup, parray *database_list,
								   parray *backup_file_list);
extern void db_map_entry_free(void *map);

extern void print_file_list(FILE *out, const parray *files, const char *root,
							const char *external_prefix, parray *external_list);
extern parray *dir_read_file_list(const char *root, const char *external_prefix,
								  const char *file_txt, fio_location location, pg_crc32 expected_crc);
extern parray *make_external_directory_list(const char *colon_separated_dirs,
											bool remap);
extern void free_dir_list(parray *list);
extern void makeExternalDirPathByNum(char *ret_path, const char *pattern_path,
									 const int dir_num);
extern bool backup_contains_external(const char *dir, parray *dirs_list);

extern int dir_create_dir(const char *path, mode_t mode);
extern bool dir_is_empty(const char *path, fio_location location);

extern bool fileExists(const char *path, fio_location location);
extern size_t pgFileSize(const char *path);

extern pgFile *pgFileNew(const char *path, const char *rel_path,
						 bool follow_symlink, int external_dir_num,
						 fio_location location);
extern pgFile *pgFileInit(const char *rel_path);
extern void pgFileDelete(pgFile *file, const char *full_path);

extern void pgFileFree(void *file);

extern pg_crc32 pgFileGetCRC(const char *file_path, bool missing_ok, bool use_crc32c);
extern pg_crc32 pgFileGetCRCgz(const char *file_path, bool missing_ok, bool use_crc32c);

extern int pgFileMapComparePath(const void *f1, const void *f2);
extern int pgFileCompareName(const void *f1, const void *f2);
extern int pgFileCompareRelPathWithExternal(const void *f1, const void *f2);
extern int pgFileCompareRelPathWithExternalDesc(const void *f1, const void *f2);
extern int pgFileCompareLinked(const void *f1, const void *f2);
extern int pgFileCompareSize(const void *f1, const void *f2);
extern int pgCompareOid(const void *f1, const void *f2);

/* in data.c */
extern bool check_data_file(ConnectionArgs *arguments, pgFile *file,
							const char *from_fullpath, uint32 checksum_version);

extern void backup_data_file(ConnectionArgs* conn_arg, pgFile *file,
								 const char *from_fullpath, const char *to_fullpath,
								 XLogRecPtr prev_backup_start_lsn, BackupMode backup_mode,
								 CompressAlg calg, int clevel, uint32 checksum_version,
								 int ptrack_version_num, const char *ptrack_schema, bool missing_ok);
extern void backup_non_data_file(pgFile *file, pgFile *prev_file,
								 const char *from_fullpath, const char *to_fullpath,
								 BackupMode backup_mode, time_t parent_backup_time,
								 bool missing_ok);
extern void backup_non_data_file_internal(const char *from_fullpath,
										  fio_location from_location,
										  const char *to_fullpath, pgFile *file,
										  bool missing_ok);

extern size_t restore_data_file(parray *parent_chain, pgFile *dest_file,
								  FILE *out, const char *to_fullpath, bool use_bitmap);
extern size_t restore_data_file_internal(FILE *in, FILE *out, pgFile *file, uint32 backup_version,
										 const char *from_fullpath, const char *to_fullpath, int nblocks,
										 datapagemap_t *map);
extern size_t restore_non_data_file(parray *parent_chain, pgBackup *dest_backup,
								  pgFile *dest_file, FILE *out, const char *to_fullpath);
extern void restore_non_data_file_internal(FILE *in, FILE *out, pgFile *file,
										   const char *from_fullpath, const char *to_fullpath);
extern bool create_empty_file(fio_location from_location, const char *to_root,
							  fio_location to_location, pgFile *file);

extern bool check_file_pages(pgFile *file, const char *fullpath, XLogRecPtr stop_lsn,
							 uint32 checksum_version, uint32 backup_version);
/* parsexlog.c */
extern bool extractPageMap(const char *archivedir, uint32 wal_seg_size,
						   XLogRecPtr startpoint, TimeLineID start_tli,
						   XLogRecPtr endpoint, TimeLineID end_tli,
						   parray *tli_list);
extern void validate_wal(pgBackup *backup, const char *archivedir,
						 time_t target_time, TransactionId target_xid,
						 XLogRecPtr target_lsn, TimeLineID tli,
						 uint32 seg_size);
extern bool validate_wal_segment(TimeLineID tli, XLogSegNo segno,
								 const char *prefetch_dir, uint32 wal_seg_size);
extern bool read_recovery_info(const char *archivedir, TimeLineID tli,
							   uint32 seg_size,
							   XLogRecPtr start_lsn, XLogRecPtr stop_lsn,
							   time_t *recovery_time);
extern bool wal_contains_lsn(const char *archivedir, XLogRecPtr target_lsn,
							 TimeLineID target_tli, uint32 seg_size);
extern XLogRecPtr get_prior_record_lsn(const char *archivedir, XLogRecPtr start_lsn,
								   XLogRecPtr stop_lsn, TimeLineID tli,
								   bool seek_prev_segment, uint32 seg_size);

extern XLogRecPtr get_first_record_lsn(const char *archivedir, XLogRecPtr start_lsn,
									   TimeLineID tli, uint32 wal_seg_size, int timeout);

/* in util.c */
extern TimeLineID get_current_timeline(PGconn *conn);
extern TimeLineID get_current_timeline_from_control(bool safe);
extern XLogRecPtr get_checkpoint_location(PGconn *conn);
extern uint64 get_system_identifier(const char *pgdata_path);
extern uint64 get_remote_system_identifier(PGconn *conn);
extern uint32 get_data_checksum_version(bool safe);
extern pg_crc32c get_pgcontrol_checksum(const char *pgdata_path);
extern uint32 get_xlog_seg_size(char *pgdata_path);
extern void set_min_recovery_point(pgFile *file, const char *backup_path,
								   XLogRecPtr stop_backup_lsn);
extern void copy_pgcontrol_file(const char *from_fullpath, fio_location from_location,
					const char *to_fullpath, fio_location to_location, pgFile *file);

extern void time2iso(char *buf, size_t len, time_t time);
extern const char *status2str(BackupStatus status);
extern BackupStatus str2status(const char *status);
extern const char *base36enc(long unsigned int value);
extern char *base36enc_dup(long unsigned int value);
extern long unsigned int base36dec(const char *text);
extern uint32 parse_server_version(const char *server_version_str);
extern uint32 parse_program_version(const char *program_version);
extern bool   parse_page(Page page, XLogRecPtr *lsn);
extern int32  do_compress(void* dst, size_t dst_size, void const* src, size_t src_size,
						  CompressAlg alg, int level, const char **errormsg);
extern int32  do_decompress(void* dst, size_t dst_size, void const* src, size_t src_size,
							CompressAlg alg, const char **errormsg);

extern void pretty_size(int64 size, char *buf, size_t len);
extern void pretty_time_interval(double time, char *buf, size_t len);

extern PGconn *pgdata_basic_setup(ConnectionOptions conn_opt, PGNodeInfo *nodeInfo);
extern void check_system_identifiers(PGconn *conn, char *pgdata);
extern void parse_filelist_filenames(parray *files, const char *root);

/* in ptrack.c */
extern void make_pagemap_from_ptrack_1(parray* files, PGconn* backup_conn);
extern void make_pagemap_from_ptrack_2(parray* files, PGconn* backup_conn,
									   const char *ptrack_schema,
									   int ptrack_version_num,
									   XLogRecPtr lsn);
extern void pg_ptrack_clear(PGconn *backup_conn, int ptrack_version_num);
extern void get_ptrack_version(PGconn *backup_conn, PGNodeInfo *nodeInfo);
extern bool pg_ptrack_enable(PGconn *backup_conn, int ptrack_version_num);
extern bool pg_ptrack_get_and_clear_db(Oid dbOid, Oid tblspcOid, PGconn *backup_conn);
extern char *pg_ptrack_get_and_clear(Oid tablespace_oid,
									 Oid db_oid,
									 Oid rel_oid,
									 size_t *result_size,
									 PGconn *backup_conn);
extern XLogRecPtr get_last_ptrack_lsn(PGconn *backup_conn, PGNodeInfo *nodeInfo);
extern parray * pg_ptrack_get_pagemapset(PGconn *backup_conn, const char *ptrack_schema,
										 int ptrack_version_num, XLogRecPtr lsn);

/* FIO */
extern int fio_send_pages(FILE* out, const char *from_fullpath, pgFile *file, XLogRecPtr horizonLsn,
						   int calg, int clevel, uint32 checksum_version,
						   datapagemap_t *pagemap, BlockNumber* err_blknum, char **errormsg);
/* return codes for fio_send_pages */
extern int fio_send_file_gz(const char *from_fullpath, const char *to_fullpath, FILE* out, char **errormsg);
extern int fio_send_file(const char *from_fullpath, const char *to_fullpath, FILE* out,
														pgFile *file, char **errormsg);

extern void fio_list_dir(parray *files, const char *root, bool exclude, bool follow_symlink,
						 bool add_root, bool backup_logs, int external_dir_num);

extern bool pgut_rmtree(const char *path, bool rmtopdir, bool strict);

/* return codes for fio_send_pages() and fio_send_file() */
#define SEND_OK       (0)
#define FILE_MISSING (-1)
#define OPEN_FAILED  (-2)
#define READ_FAILED  (-3)
#define WRITE_FAILED (-4)
#define ZLIB_ERROR   (-5)
#define REMOTE_ERROR (-6)
#define PAGE_CORRUPTION (-8)

/* Check if specified location is local for current node */
extern bool fio_is_remote(fio_location location);
extern bool fio_is_remote_simple(fio_location location);

extern void get_header_errormsg(Page page, char **errormsg);
extern void get_checksum_errormsg(Page page, char **errormsg,
								  BlockNumber absolute_blkno);

extern bool
datapagemap_is_set(datapagemap_t *map, BlockNumber blkno);

extern void
datapagemap_print_debug(datapagemap_t *map);

#endif /* PG_PROBACKUP_H */<|MERGE_RESOLUTION|>--- conflicted
+++ resolved
@@ -859,12 +859,8 @@
 
 /* in dir.c */
 extern void dir_list_file(parray *files, const char *root, bool exclude,
-<<<<<<< HEAD
 						  bool follow_symlink, bool add_root, bool backup_logs,
-=======
-						  bool follow_symlink, bool add_root, bool skip_hidden,
->>>>>>> 963f20f4
-						  int external_dir_num, fio_location location);
+						  bool skip_hidden, int external_dir_num, fio_location location);
 
 extern void create_data_directories(parray *dest_files,
 										const char *data_dir,
@@ -1040,7 +1036,7 @@
 														pgFile *file, char **errormsg);
 
 extern void fio_list_dir(parray *files, const char *root, bool exclude, bool follow_symlink,
-						 bool add_root, bool backup_logs, int external_dir_num);
+						 bool add_root, bool backup_logs, bool skip_hidden, int external_dir_num);
 
 extern bool pgut_rmtree(const char *path, bool rmtopdir, bool strict);
 
