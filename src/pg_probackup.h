/*-------------------------------------------------------------------------
 *
 * pg_probackup.h: Backup/Recovery manager for PostgreSQL.
 *
 * Portions Copyright (c) 2009-2013, NIPPON TELEGRAPH AND TELEPHONE CORPORATION
 * Portions Copyright (c) 2015-2018, Postgres Professional
 *
 *-------------------------------------------------------------------------
 */
#ifndef PG_PROBACKUP_H
#define PG_PROBACKUP_H

#include "postgres_fe.h"
#include "libpq-fe.h"
#include "libpq-int.h"

#include "access/xlog_internal.h"
#include "utils/pg_crc.h"

#ifdef FRONTEND
#undef FRONTEND
#include <port/atomics.h>
#define FRONTEND
#else
#include <port/atomics.h>
#endif

#include "utils/configuration.h"
#include "utils/logger.h"
#include "utils/remote.h"
#include "utils/parray.h"
#include "utils/pgut.h"
#include "utils/file.h"

#include "datapagemap.h"

/* pgut client variables and full path */
extern const char  *PROGRAM_NAME;
extern const char  *PROGRAM_NAME_FULL;
extern const char  *PROGRAM_FULL_PATH;
extern const char  *PROGRAM_URL;
extern const char  *PROGRAM_EMAIL;

/* Directory/File names */
#define DATABASE_DIR				"database"
#define BACKUPS_DIR				"backups"
#if PG_VERSION_NUM >= 100000
#define PG_XLOG_DIR				"pg_wal"
#define PG_LOG_DIR 				"log"
#else
#define PG_XLOG_DIR				"pg_xlog"
#define PG_LOG_DIR 				"pg_log"
#endif
#define PG_TBLSPC_DIR			"pg_tblspc"
#define PG_GLOBAL_DIR			"global"
#define BACKUP_CONTROL_FILE		"backup.control"
#define BACKUP_CATALOG_CONF_FILE	"pg_probackup.conf"
#define BACKUP_CATALOG_PID		"backup.pid"
#define DATABASE_FILE_LIST		"backup_content.control"
#define PG_BACKUP_LABEL_FILE	"backup_label"
#define PG_TABLESPACE_MAP_FILE "tablespace_map"
#define EXTERNAL_DIR			"external_directories/externaldir"
#define DATABASE_MAP			"database_map"

/* Timeout defaults */
#define PARTIAL_WAL_TIMER			60
#define ARCHIVE_TIMEOUT_DEFAULT		300
#define REPLICA_TIMEOUT_DEFAULT		300

/* Directory/File permission */
#define DIR_PERMISSION		(0700)
#define FILE_PERMISSION		(0600)

/* 64-bit xid support for PGPRO_EE */
#ifndef PGPRO_EE
#define XID_FMT "%u"
#endif

#ifndef STDIN_FILENO
#define STDIN_FILENO 0
#define STDOUT_FILENO 1
#endif

/* Check if an XLogRecPtr value is pointed to 0 offset */
#define XRecOffIsNull(xlrp) \
		((xlrp) % XLOG_BLCKSZ == 0)

typedef struct db_map_entry
{
	Oid dbOid;
	char *datname;
} db_map_entry;

typedef enum PartialRestoreType
{
	NONE,
	INCLUDE,
	EXCLUDE,
} PartialRestoreType;

typedef enum CompressAlg
{
	NOT_DEFINED_COMPRESS = 0,
	NONE_COMPRESS,
	PGLZ_COMPRESS,
	ZLIB_COMPRESS,
} CompressAlg;

#define INIT_FILE_CRC32(use_crc32c, crc) \
do { \
	if (use_crc32c) \
		INIT_CRC32C(crc); \
	else \
		INIT_TRADITIONAL_CRC32(crc); \
} while (0)
#define COMP_FILE_CRC32(use_crc32c, crc, data, len) \
do { \
	if (use_crc32c) \
		COMP_CRC32C((crc), (data), (len)); \
	else \
		COMP_TRADITIONAL_CRC32(crc, data, len); \
} while (0)
#define FIN_FILE_CRC32(use_crc32c, crc) \
do { \
	if (use_crc32c) \
		FIN_CRC32C(crc); \
	else \
		FIN_TRADITIONAL_CRC32(crc); \
} while (0)


/* Information about single file (or dir) in backup */
typedef struct pgFile
{
	char	*name;			/* file or directory name */
	mode_t	mode;			/* protection (file type and permission) */
	size_t	size;			/* size of the file */
	size_t	read_size;		/* size of the portion read (if only some pages are
							   backed up, it's different from size) */
	int64	write_size;		/* size of the backed-up file. BYTES_INVALID means
							   that the file existed but was not backed up
							   because not modified since last backup. */
							/* we need int64 here to store '-1' value */
	pg_crc32 crc;			/* CRC value of the file, regular file only */
	char	*linked;		/* path of the linked file */
	bool	is_datafile;	/* true if the file is PostgreSQL data file */
	char	   *path;		/* absolute path of the file */
	char	   *rel_path;	/* relative path of the file */
	Oid		tblspcOid;		/* tblspcOid extracted from path, if applicable */
	Oid		dbOid;			/* dbOid extracted from path, if applicable */
	Oid		relOid;			/* relOid extracted from path, if applicable */
	char	*forkName;		/* forkName extracted from path, if applicable */
	int		segno;			/* Segment number for ptrack */
	int		n_blocks;		/* size of the file in blocks, readed during DELTA backup */
	bool	is_cfs;			/* Flag to distinguish files compressed by CFS*/
	bool	is_database;
	int		external_dir_num; /* Number of external directory. 0 if not external */
	bool	exists_in_prev;	/* Mark files, both data and regular, that exists in previous backup */
	CompressAlg compress_alg; /* compression algorithm applied to the file */
	volatile pg_atomic_flag lock;	/* lock for synchronization of parallel threads  */
	datapagemap_t pagemap;	/* bitmap of pages updated since previous backup */
	bool	pagemap_isabsent; /* Used to mark files with unknown state of pagemap,
							   * i.e. datafiles without _ptrack */
} pgFile;

/* Special values of datapagemap_t bitmapsize */
#define PageBitmapIsEmpty 0		/* Used to mark unchanged datafiles */

/* Current state of backup */
typedef enum BackupStatus
{
	BACKUP_STATUS_INVALID,		/* the pgBackup is invalid */
	BACKUP_STATUS_OK,			/* completed backup */
	BACKUP_STATUS_ERROR,		/* aborted because of unexpected error */
	BACKUP_STATUS_RUNNING,		/* running backup */
	BACKUP_STATUS_MERGING,		/* merging backups */
	BACKUP_STATUS_DELETING,		/* data files are being deleted */
	BACKUP_STATUS_DELETED,		/* data files have been deleted */
	BACKUP_STATUS_DONE,			/* completed but not validated yet */
	BACKUP_STATUS_ORPHAN,		/* backup validity is unknown but at least one parent backup is corrupted */
	BACKUP_STATUS_CORRUPT		/* files are corrupted, not available */
} BackupStatus;

typedef enum BackupMode
{
	BACKUP_MODE_INVALID = 0,
	BACKUP_MODE_DIFF_PAGE,		/* incremental page backup */
	BACKUP_MODE_DIFF_PTRACK,	/* incremental page backup with ptrack system */
	BACKUP_MODE_DIFF_DELTA,		/* incremental page backup with lsn comparison */
	BACKUP_MODE_FULL			/* full backup */
} BackupMode;

typedef enum ShowFormat
{
	SHOW_PLAIN,
	SHOW_JSON
} ShowFormat;


/* special values of pgBackup fields */
#define INVALID_BACKUP_ID	0    /* backup ID is not provided by user */
#define BYTES_INVALID		(-1) /* file didn`t changed since previous backup, DELTA backup do not rely on it */
#define FILE_NOT_FOUND		(-2) /* file disappeared during backup */
#define BLOCKNUM_INVALID	(-1)
#define PROGRAM_VERSION	"2.1.5"
#define AGENT_PROTOCOL_VERSION 20105


typedef struct ConnectionOptions
{
	const char *pgdatabase;
	const char *pghost;
	const char *pgport;
	const char *pguser;
} ConnectionOptions;

typedef struct ConnectionArgs
{
	PGconn	   *conn;
	PGcancel   *cancel_conn;
} ConnectionArgs;

typedef struct ArchiveOptions
{
	const char *host;
	const char *port;
	const char *user;
} ArchiveOptions;

/*
 * An instance configuration. It can be stored in a configuration file or passed
 * from command line.
 */
typedef struct InstanceConfig
{
	char		*name;
	char		arclog_path[MAXPGPATH];
	char		backup_instance_path[MAXPGPATH];

	uint64		system_identifier;
	uint32		xlog_seg_size;

	char	   *pgdata;
	char	   *external_dir_str;

	ConnectionOptions conn_opt;
	ConnectionOptions master_conn_opt;

	uint32		replica_timeout;

	/* Wait timeout for WAL segment archiving */
	uint32		archive_timeout;

	/* Logger parameters */
	LoggerConfig logger;

	/* Remote access parameters */
	RemoteConfig remote;

	/* Retention options. 0 disables the option. */
	uint32		retention_redundancy;
	uint32		retention_window;

	CompressAlg	compress_alg;
	int			compress_level;

	/* Archive description */
	ArchiveOptions archive;
} InstanceConfig;

extern ConfigOption instance_options[];
extern InstanceConfig instance_config;

typedef struct PGNodeInfo
{
	uint32			block_size;
	uint32			wal_block_size;
	uint32			checksum_version;
	bool			is_superuser;

	int				server_version;
	char			server_version_str[100];

} PGNodeInfo;

typedef struct pgBackup pgBackup;

/* Information about single backup stored in backup.conf */
struct pgBackup
{
	BackupMode		backup_mode; /* Mode - one of BACKUP_MODE_xxx above*/
	time_t			backup_id;	 /* Identifier of the backup.
								  * Currently it's the same as start_time */
	BackupStatus	status;		/* Status - one of BACKUP_STATUS_xxx above*/
	TimeLineID		tli; 		/* timeline of start and stop backup lsns */
	XLogRecPtr		start_lsn;	/* backup's starting transaction log location */
	XLogRecPtr		stop_lsn;	/* backup's finishing transaction log location */
	time_t			start_time;	/* since this moment backup has status
								 * BACKUP_STATUS_RUNNING */
	time_t			merge_time; /* the moment when merge was started or 0 */
	time_t			end_time;	/* the moment when backup was finished, or the moment
								 * when we realized that backup is broken */
	time_t			recovery_time;	/* Earliest moment for which you can restore
									 * the state of the database cluster using
									 * this backup */
	TransactionId	recovery_xid;	/* Earliest xid for which you can restore
									 * the state of the database cluster using
									 * this backup */
	/*
	 * Amount of raw data. For a full backup, this is the total amount of
	 * data while for a differential backup this is just the difference
	 * of data taken.
	 * BYTES_INVALID means nothing was backed up.
	 */
	int64			data_bytes;
	/* Size of WAL files in archive needed to restore this backup */
	int64			wal_bytes;

	CompressAlg		compress_alg;
	int				compress_level;

	/* Fields needed for compatibility check */
	uint32			block_size;
	uint32			wal_block_size;
	uint32			checksum_version;
	char			program_version[100];
	char			server_version[100];

	bool			stream;			/* Was this backup taken in stream mode?
									 * i.e. does it include all needed WAL files? */
	bool			from_replica;	/* Was this backup taken from replica */
	time_t			parent_backup; 	/* Identifier of the previous backup.
									 * Which is basic backup for this
									 * incremental backup. */
	pgBackup		*parent_backup_link;
	char			*primary_conninfo; /* Connection parameters of the backup
										* in the format suitable for recovery.conf */
	char			*external_dir_str;	/* List of external directories,
										 * separated by ':' */
};

/* Recovery target for restore and validate subcommands */
typedef struct pgRecoveryTarget
{
	time_t			target_time;
	/* add one more field in order to avoid deparsing target_time back */
	const char	   *time_string;
	TransactionId	target_xid;
	/* add one more field in order to avoid deparsing target_xid back */
	const char	   *xid_string;
	XLogRecPtr		target_lsn;
	/* add one more field in order to avoid deparsing target_lsn back */
	const char	   *lsn_string;
	TimeLineID		target_tli;
	bool			target_inclusive;
	bool			inclusive_specified;
	const char	   *target_stop;
	const char	   *target_name;
	const char	   *target_action;
<<<<<<< HEAD
	bool			no_validate;
	const char	   *restore_command;
=======
>>>>>>> c9d3c584
} pgRecoveryTarget;

/* Options needed for restore and validate commands */
typedef struct pgRestoreParams
{
	bool	is_restore;
	bool	no_validate;
	bool	restore_as_replica;
	bool	skip_external_dirs;
	bool	skip_block_validation;

	/* options for partial restore */
	PartialRestoreType partial_restore_type;
	parray *partial_db_list;
} pgRestoreParams;

typedef struct
{
	const char *from_root;
	const char *to_root;
	const char *external_prefix;

	parray	   *files_list;
	parray	   *prev_filelist;
	parray	   *external_dirs;
	XLogRecPtr	prev_start_lsn;

	ConnectionArgs conn_arg;
	int			thread_num;

	/*
	 * Return value from the thread.
	 * 0 means there is no error, 1 - there is an error.
	 */
	int			ret;
} backup_files_arg;


typedef struct timelineInfo timelineInfo;

/* struct to collect info about timelines in WAL archive */
struct timelineInfo {

	TimeLineID tli;			/* this timeline */
	TimeLineID parent_tli;  /* parent timeline. 0 if none */
	timelineInfo *parent_link; /* link to parent timeline */
	XLogRecPtr switchpoint;	   /* if this timeline has a parent
								* switchpoint contains switchpoint LSN,
								* otherwise 0 */
	XLogSegNo begin_segno;	/* first present segment in this timeline */
	XLogSegNo end_segno;	/* last present segment in this timeline */
	int		n_xlog_files;	/* number of segments (only really existing)
							 * does not include lost segments */
	size_t	size;			/* space on disk taken by regular WAL files */
	parray *backups;		/* array of pgBackup sturctures with info
							 * about backups belonging to this timeline */
	parray *xlog_filelist;	/* array of ordinary WAL segments, '.partial'
							 * and '.backup' files belonging to this timeline */
	parray *lost_segments;	/* array of intervals of lost segments */
	pgBackup *closest_backup; /* link to backup, closest to timeline */
	pgBackup *oldest_backup; /* link to oldest backup on timeline */
};

typedef struct xlogInterval
{
	XLogSegNo begin_segno;
	XLogSegNo end_segno;
} xlogInterval;

typedef enum xlogFileType
{
	SEGMENT,
	PARTIAL_SEGMENT,
	BACKUP_HISTORY_FILE
} xlogFileType;

typedef struct xlogFile
{
	pgFile file;
	XLogSegNo segno;
	xlogFileType type;
} xlogFile;


/*
 * When copying datafiles to backup we validate and compress them block
 * by block. Thus special header is required for each data block.
 */
typedef struct BackupPageHeader
{
	BlockNumber	block;			/* block number */
	int32		compressed_size;
} BackupPageHeader;

/* Special value for compressed_size field */
#define PageIsTruncated -2
#define SkipCurrentPage -3
#define PageIsCorrupted -4 /* used by checkdb */


/*
 * return pointer that exceeds the length of prefix from character string.
 * ex. str="/xxx/yyy/zzz", prefix="/xxx/yyy", return="zzz".
 *
 * Deprecated. Do not use this in new code.
 */
#define GetRelativePath(str, prefix) \
	((strlen(str) <= strlen(prefix)) ? "" : str + strlen(prefix) + 1)

/*
 * Return timeline, xlog ID and record offset from an LSN of the type
 * 0/B000188, usual result from pg_stop_backup() and friends.
 */
#define XLogDataFromLSN(data, xlogid, xrecoff)		\
	sscanf(data, "%X/%X", xlogid, xrecoff)

#define IsCompressedXLogFileName(fname) \
	(strlen(fname) == XLOG_FNAME_LEN + strlen(".gz") &&			\
	 strspn(fname, "0123456789ABCDEF") == XLOG_FNAME_LEN &&		\
	 strcmp((fname) + XLOG_FNAME_LEN, ".gz") == 0)

#if PG_VERSION_NUM >= 110000
#define GetXLogSegNo(xlrp, logSegNo, wal_segsz_bytes) \
	XLByteToSeg(xlrp, logSegNo, wal_segsz_bytes)
#define GetXLogRecPtr(segno, offset, wal_segsz_bytes, dest) \
	XLogSegNoOffsetToRecPtr(segno, offset, wal_segsz_bytes, dest)
#define GetXLogFileName(fname, tli, logSegNo, wal_segsz_bytes) \
	XLogFileName(fname, tli, logSegNo, wal_segsz_bytes)
#define IsInXLogSeg(xlrp, logSegNo, wal_segsz_bytes) \
	XLByteInSeg(xlrp, logSegNo, wal_segsz_bytes)
#else
#define GetXLogSegNo(xlrp, logSegNo, wal_segsz_bytes) \
	XLByteToSeg(xlrp, logSegNo)
#define GetXLogRecPtr(segno, offset, wal_segsz_bytes, dest) \
	XLogSegNoOffsetToRecPtr(segno, offset, dest)
#define GetXLogFileName(fname, tli, logSegNo, wal_segsz_bytes) \
	XLogFileName(fname, tli, logSegNo)
#define IsInXLogSeg(xlrp, logSegNo, wal_segsz_bytes) \
	XLByteInSeg(xlrp, logSegNo)
#endif

#define IsSshProtocol() (instance_config.remote.host && strcmp(instance_config.remote.proto, "ssh") == 0)

/* directory options */
extern char	   *backup_path;
extern char		backup_instance_path[MAXPGPATH];
extern char		arclog_path[MAXPGPATH];

/* common options */
extern int		num_threads;
extern bool		stream_wal;
extern bool		progress;
#if PG_VERSION_NUM >= 100000
/* In pre-10 'replication_slot' is defined in receivelog.h */
extern char	   *replication_slot;
#endif
extern bool 	temp_slot;

/* backup options */
extern bool		smooth_checkpoint;

/* remote probackup options */
extern char* remote_agent;

extern bool is_ptrack_support;
extern bool exclusive_backup;

/* delete options */
extern bool		delete_wal;
extern bool		delete_expired;
extern bool		merge_expired;
extern bool		force_delete;
extern bool		dry_run;

/* compression options */
extern bool		compress_shortcut;

/* other options */
extern char *instance_name;

/* show options */
extern ShowFormat show_format;

/* checkdb options */
extern bool heapallindexed;
extern bool skip_block_validation;

/* current settings */
extern pgBackup current;

/* argv of the process */
extern char** commands_args;

/* in dir.c */
/* exclude directory list for $PGDATA file listing */
extern const char *pgdata_exclude_dir[];

/* in backup.c */
extern int do_backup(time_t start_time, bool no_validate);
extern void do_checkdb(bool need_amcheck, ConnectionOptions conn_opt,
				  char *pgdata);
extern BackupMode parse_backup_mode(const char *value);
extern const char *deparse_backup_mode(BackupMode mode);
extern void process_block_change(ForkNumber forknum, RelFileNode rnode,
								 BlockNumber blkno);

extern char *pg_ptrack_get_block(ConnectionArgs *arguments,
								 Oid dbOid, Oid tblsOid, Oid relOid,
								 BlockNumber blknum,
								 size_t *result_size);
/* in restore.c */
extern int do_restore_or_validate(time_t target_backup_id,
					  pgRecoveryTarget *rt,
					  pgRestoreParams *params);
extern bool satisfy_timeline(const parray *timelines, const pgBackup *backup);
extern bool satisfy_recovery_target(const pgBackup *backup,
									const pgRecoveryTarget *rt);
extern pgRecoveryTarget *parseRecoveryTargetOptions(
	const char *target_time, const char *target_xid,
	const char *target_inclusive, TimeLineID target_tli, const char* target_lsn,
	const char *target_stop, const char *target_name,
<<<<<<< HEAD
	const char *target_action, const char *restore_command,
	bool no_validate);
=======
	const char *target_action);

extern parray *get_dbOid_exclude_list(pgBackup *backup, parray *datname_list,
										PartialRestoreType partial_restore_type);

extern parray *get_backup_filelist(pgBackup *backup);
extern parray *read_timeline_history(const char *arclog_path, TimeLineID targetTLI);
>>>>>>> c9d3c584

/* in merge.c */
extern void do_merge(time_t backup_id);
extern void merge_backups(pgBackup *backup, pgBackup *next_backup);

extern parray *read_database_map(pgBackup *backup);

/* in init.c */
extern int do_init(void);
extern int do_add_instance(InstanceConfig *instance);

/* in archive.c */
extern int do_archive_push(InstanceConfig *instance, char *wal_file_path,
						   char *wal_file_name, bool overwrite);
extern int do_archive_get(InstanceConfig *instance, char *wal_file_path,
						  char *wal_file_name);

/* in configure.c */
extern void do_show_config(void);
extern void do_set_config(bool missing_ok);
extern void init_config(InstanceConfig *config, const char *instance_name);
extern InstanceConfig *readInstanceConfigFile(const char *instance_name);

/* in show.c */
extern int do_show(const char *instance_name, time_t requested_backup_id, bool show_archive);

/* in delete.c */
extern void do_delete(time_t backup_id);
extern void delete_backup_files(pgBackup *backup);
extern int do_retention(void);
extern int do_delete_instance(void);

/* in fetch.c */
extern char *slurpFile(const char *datadir,
					   const char *path,
					   size_t *filesize,
					   bool safe,
					   fio_location location);
extern char *fetchFile(PGconn *conn, const char *filename, size_t *filesize);

/* in help.c */
extern void help_pg_probackup(void);
extern void help_command(char *command);

/* in validate.c */
extern void pgBackupValidate(pgBackup* backup, pgRestoreParams *params);
extern int do_validate_all(void);

/* in catalog.c */
extern pgBackup *read_backup(const char *instance_name, time_t timestamp);
extern void write_backup(pgBackup *backup);
extern void write_backup_status(pgBackup *backup, BackupStatus status,
								const char *instance_name);
extern void write_backup_data_bytes(pgBackup *backup);
extern bool lock_backup(pgBackup *backup);

extern const char *pgBackupGetBackupMode(pgBackup *backup);

extern parray *catalog_get_instance_list(void);
extern parray *catalog_get_backup_list(const char *instance_name, time_t requested_backup_id);
extern void catalog_lock_backup_list(parray *backup_list, int from_idx,
									 int to_idx);
extern pgBackup *catalog_get_last_data_backup(parray *backup_list,
											  TimeLineID tli,
											  time_t current_start_time);
extern parray *catalog_get_timelines(InstanceConfig *instance);
extern void pgBackupWriteControl(FILE *out, pgBackup *backup);
extern void write_backup_filelist(pgBackup *backup, parray *files,
								  const char *root, parray *external_list);

extern void pgBackupGetPath(const pgBackup *backup, char *path, size_t len,
							const char *subdir);
extern void pgBackupGetPath2(const pgBackup *backup, char *path, size_t len,
							 const char *subdir1, const char *subdir2);
extern void pgBackupGetPathInInstance(const char *instance_name,
				 const pgBackup *backup, char *path, size_t len,
				 const char *subdir1, const char *subdir2);
extern int pgBackupCreateDir(pgBackup *backup);
extern void pgNodeInit(PGNodeInfo *node);
extern void pgBackupInit(pgBackup *backup);
extern void pgBackupFree(void *backup);
extern int pgBackupCompareId(const void *f1, const void *f2);
extern int pgBackupCompareIdDesc(const void *f1, const void *f2);
extern int pgBackupCompareIdEqual(const void *l, const void *r);

extern pgBackup* find_parent_full_backup(pgBackup *current_backup);
extern int scan_parent_chain(pgBackup *current_backup, pgBackup **result_backup);
extern bool is_parent(time_t parent_backup_time, pgBackup *child_backup, bool inclusive);
extern bool is_prolific(parray *backup_list, pgBackup *target_backup);
extern bool in_backup_list(parray *backup_list, pgBackup *target_backup);
extern int get_backup_index_number(parray *backup_list, pgBackup *backup);
extern bool launch_agent(void);
extern void launch_ssh(char* argv[]);
extern void wait_ssh(void);

#define COMPRESS_ALG_DEFAULT NOT_DEFINED_COMPRESS
#define COMPRESS_LEVEL_DEFAULT 1

extern CompressAlg parse_compress_alg(const char *arg);
extern const char* deparse_compress_alg(int alg);

/* in dir.c */
extern void dir_list_file(parray *files, const char *root, bool exclude,
						  bool follow_symlink, bool add_root,
						  int external_dir_num, fio_location location);

extern void create_data_directories(parray *dest_files,
										const char *data_dir,
										const char *backup_dir,
										bool extract_tablespaces,
										fio_location location);

extern void read_tablespace_map(parray *files, const char *backup_dir);
extern void opt_tablespace_map(ConfigOption *opt, const char *arg);
extern void opt_externaldir_map(ConfigOption *opt, const char *arg);
extern void check_tablespace_mapping(pgBackup *backup);
extern void check_external_dir_mapping(pgBackup *backup);
extern char *get_external_remap(char *current_dir);

extern void print_database_map(FILE *out, parray *database_list);
extern void write_database_map(pgBackup *backup, parray *database_list,
								   parray *backup_file_list);
extern void db_map_entry_free(void *map);

extern void print_file_list(FILE *out, const parray *files, const char *root,
							const char *external_prefix, parray *external_list);
extern parray *dir_read_file_list(const char *root, const char *external_prefix,
								  const char *file_txt, fio_location location);
extern parray *make_external_directory_list(const char *colon_separated_dirs,
											bool remap);
extern void free_dir_list(parray *list);
extern void makeExternalDirPathByNum(char *ret_path, const char *pattern_path,
									 const int dir_num);
extern bool backup_contains_external(const char *dir, parray *dirs_list);

extern int dir_create_dir(const char *path, mode_t mode);
extern bool dir_is_empty(const char *path, fio_location location);

extern bool fileExists(const char *path, fio_location location);
extern size_t pgFileSize(const char *path);

extern pgFile *pgFileNew(const char *path, const char *rel_path,
						 bool follow_symlink, int external_dir_num,
						 fio_location location);
extern pgFile *pgFileInit(const char *path, const char *rel_path);
extern void pgFileDelete(pgFile *file);
extern void pgFileFree(void *file);
extern pg_crc32 pgFileGetCRC(const char *file_path, bool use_crc32c,
							 bool raise_on_deleted, size_t *bytes_read, fio_location location);
extern int pgFileCompareName(const void *f1, const void *f2);
extern int pgFileComparePath(const void *f1, const void *f2);
extern int pgFileComparePathWithExternal(const void *f1, const void *f2);
extern int pgFileCompareRelPathWithExternal(const void *f1, const void *f2);
extern int pgFileCompareRelPathWithExternalDesc(const void *f1, const void *f2);
extern int pgFileComparePathDesc(const void *f1, const void *f2);
extern int pgFileComparePathWithExternalDesc(const void *f1, const void *f2);
extern int pgFileCompareLinked(const void *f1, const void *f2);
extern int pgFileCompareSize(const void *f1, const void *f2);
extern int pgCompareOid(const void *f1, const void *f2);

/* in data.c */
extern bool check_data_file(ConnectionArgs* arguments, pgFile* file, uint32 checksum_version);
extern bool backup_data_file(backup_files_arg* arguments,
							 const char *to_path, pgFile *file,
							 XLogRecPtr prev_backup_start_lsn,
							 BackupMode backup_mode,
							 CompressAlg calg, int clevel,
							 bool missing_ok);
extern void restore_data_file(const char *to_path,
							  pgFile *file, bool allow_truncate,
							  bool write_header,
							  uint32 backup_version);
extern bool copy_file(fio_location from_location, const char *to_root,
					  fio_location to_location, pgFile *file, bool missing_ok);
extern bool create_empty_file(fio_location from_location, const char *to_root,
							  fio_location to_location, pgFile *file);

extern bool check_file_pages(pgFile *file, XLogRecPtr stop_lsn,
							 uint32 checksum_version, uint32 backup_version);
/* parsexlog.c */
extern void extractPageMap(const char *archivedir,
						   TimeLineID tli, uint32 seg_size,
						   XLogRecPtr startpoint, XLogRecPtr endpoint);
extern void validate_wal(pgBackup *backup, const char *archivedir,
						 time_t target_time, TransactionId target_xid,
						 XLogRecPtr target_lsn, TimeLineID tli,
						 uint32 seg_size);
extern bool read_recovery_info(const char *archivedir, TimeLineID tli,
							   uint32 seg_size,
							   XLogRecPtr start_lsn, XLogRecPtr stop_lsn,
							   time_t *recovery_time);
extern bool wal_contains_lsn(const char *archivedir, XLogRecPtr target_lsn,
							 TimeLineID target_tli, uint32 seg_size);
extern XLogRecPtr get_prior_record_lsn(const char *archivedir, XLogRecPtr start_lsn,
								   XLogRecPtr stop_lsn, TimeLineID tli,
								   bool seek_prev_segment, uint32 seg_size);

extern XLogRecPtr get_first_record_lsn(const char *archivedir, XLogRecPtr start_lsn,
									TimeLineID tli, uint32 wal_seg_size);

/* in util.c */
extern TimeLineID get_current_timeline(bool safe);
extern XLogRecPtr get_checkpoint_location(PGconn *conn);
extern uint64 get_system_identifier(const char *pgdata_path);
extern uint64 get_remote_system_identifier(PGconn *conn);
extern uint32 get_data_checksum_version(bool safe);
extern pg_crc32c get_pgcontrol_checksum(const char *pgdata_path);
extern uint32 get_xlog_seg_size(char *pgdata_path);
extern void set_min_recovery_point(pgFile *file, const char *backup_path,
								   XLogRecPtr stop_backup_lsn);
extern void copy_pgcontrol_file(const char *from_root, fio_location location, const char *to_root, fio_location to_location,
								pgFile *file);

extern void time2iso(char *buf, size_t len, time_t time);
extern const char *status2str(BackupStatus status);
extern const char *base36enc(long unsigned int value);
extern char *base36enc_dup(long unsigned int value);
extern long unsigned int base36dec(const char *text);
extern uint32 parse_server_version(const char *server_version_str);
extern uint32 parse_program_version(const char *program_version);
extern bool   parse_page(Page page, XLogRecPtr *lsn);
int32  do_compress(void* dst, size_t dst_size, void const* src, size_t src_size,
				   CompressAlg alg, int level, const char **errormsg);

extern void pretty_size(int64 size, char *buf, size_t len);


extern PGconn *pgdata_basic_setup(ConnectionOptions conn_opt, PGNodeInfo *nodeInfo);
extern void check_system_identifiers(PGconn *conn, char *pgdata);
extern void parse_filelist_filenames(parray *files, const char *root);


#endif /* PG_PROBACKUP_H */<|MERGE_RESOLUTION|>--- conflicted
+++ resolved
@@ -357,11 +357,6 @@
 	const char	   *target_stop;
 	const char	   *target_name;
 	const char	   *target_action;
-<<<<<<< HEAD
-	bool			no_validate;
-	const char	   *restore_command;
-=======
->>>>>>> c9d3c584
 } pgRecoveryTarget;
 
 /* Options needed for restore and validate commands */
@@ -372,6 +367,7 @@
 	bool	restore_as_replica;
 	bool	skip_external_dirs;
 	bool	skip_block_validation;
+	const char *restore_command;
 
 	/* options for partial restore */
 	PartialRestoreType partial_restore_type;
@@ -583,10 +579,6 @@
 	const char *target_time, const char *target_xid,
 	const char *target_inclusive, TimeLineID target_tli, const char* target_lsn,
 	const char *target_stop, const char *target_name,
-<<<<<<< HEAD
-	const char *target_action, const char *restore_command,
-	bool no_validate);
-=======
 	const char *target_action);
 
 extern parray *get_dbOid_exclude_list(pgBackup *backup, parray *datname_list,
@@ -594,7 +586,6 @@
 
 extern parray *get_backup_filelist(pgBackup *backup);
 extern parray *read_timeline_history(const char *arclog_path, TimeLineID targetTLI);
->>>>>>> c9d3c584
 
 /* in merge.c */
 extern void do_merge(time_t backup_id);
