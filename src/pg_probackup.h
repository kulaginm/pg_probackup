/*-------------------------------------------------------------------------
 *
 * pg_probackup.h: Backup/Recovery manager for PostgreSQL.
 *
 * Portions Copyright (c) 2009-2013, NIPPON TELEGRAPH AND TELEPHONE CORPORATION
 * Portions Copyright (c) 2015-2018, Postgres Professional
 *
 *-------------------------------------------------------------------------
 */
#ifndef PG_PROBACKUP_H
#define PG_PROBACKUP_H

#include "postgres_fe.h"
#include "libpq-fe.h"
#include "libpq-int.h"

#include "access/xlog_internal.h"
#include "utils/pg_crc.h"

#if PG_VERSION_NUM >= 120000
#include "common/logging.h"
#endif

#ifdef FRONTEND
#undef FRONTEND
#include <port/atomics.h>
#define FRONTEND
#else
#include <port/atomics.h>
#endif

#include "utils/configuration.h"
#include "utils/logger.h"
#include "utils/remote.h"
#include "utils/parray.h"
#include "utils/pgut.h"
#include "utils/file.h"

#include "datapagemap.h"

/* pgut client variables and full path */
extern const char  *PROGRAM_NAME;
extern const char  *PROGRAM_NAME_FULL;
extern const char  *PROGRAM_FULL_PATH;
extern const char  *PROGRAM_URL;
extern const char  *PROGRAM_EMAIL;

/* Directory/File names */
#define DATABASE_DIR				"database"
#define BACKUPS_DIR				"backups"
#if PG_VERSION_NUM >= 100000
#define PG_XLOG_DIR				"pg_wal"
#define PG_LOG_DIR 				"log"
#else
#define PG_XLOG_DIR				"pg_xlog"
#define PG_LOG_DIR 				"pg_log"
#endif
#define PG_TBLSPC_DIR			"pg_tblspc"
#define PG_GLOBAL_DIR			"global"
#define BACKUP_CONTROL_FILE		"backup.control"
#define BACKUP_CATALOG_CONF_FILE	"pg_probackup.conf"
#define BACKUP_CATALOG_PID		"backup.pid"
#define DATABASE_FILE_LIST		"backup_content.control"
#define PG_BACKUP_LABEL_FILE	"backup_label"
#define PG_TABLESPACE_MAP_FILE "tablespace_map"
#define EXTERNAL_DIR			"external_directories/externaldir"
#define DATABASE_MAP			"database_map"

/* Timeout defaults */
#define ARCHIVE_TIMEOUT_DEFAULT		300
#define REPLICA_TIMEOUT_DEFAULT		300

/* Directory/File permission */
#define DIR_PERMISSION		(0700)
#define FILE_PERMISSION		(0600)

/* 64-bit xid support for PGPRO_EE */
#ifndef PGPRO_EE
#define XID_FMT "%u"
#endif

#ifndef STDIN_FILENO
#define STDIN_FILENO 0
#define STDOUT_FILENO 1
#endif

/* stdio buffer size */
#define STDIO_BUFSIZE 65536

/* retry attempts */
#define PAGE_READ_ATTEMPTS 100

/* Check if an XLogRecPtr value is pointed to 0 offset */
#define XRecOffIsNull(xlrp) \
		((xlrp) % XLOG_BLCKSZ == 0)

typedef struct db_map_entry
{
	Oid dbOid;
	char *datname;
} db_map_entry;

typedef enum PartialRestoreType
{
	NONE,
	INCLUDE,
	EXCLUDE,
} PartialRestoreType;

typedef enum CompressAlg
{
	NOT_DEFINED_COMPRESS = 0,
	NONE_COMPRESS,
	PGLZ_COMPRESS,
	ZLIB_COMPRESS,
} CompressAlg;

#define INIT_FILE_CRC32(use_crc32c, crc) \
do { \
	if (use_crc32c) \
		INIT_CRC32C(crc); \
	else \
		INIT_TRADITIONAL_CRC32(crc); \
} while (0)
#define COMP_FILE_CRC32(use_crc32c, crc, data, len) \
do { \
	if (use_crc32c) \
		COMP_CRC32C((crc), (data), (len)); \
	else \
		COMP_TRADITIONAL_CRC32(crc, data, len); \
} while (0)
#define FIN_FILE_CRC32(use_crc32c, crc) \
do { \
	if (use_crc32c) \
		FIN_CRC32C(crc); \
	else \
		FIN_TRADITIONAL_CRC32(crc); \
} while (0)


/* Information about single file (or dir) in backup */
typedef struct pgFile
{
	char   *name;			/* file or directory name */
	mode_t	mode;			/* protection (file type and permission) */
	size_t	size;			/* size of the file */
	time_t  mtime;			/* file st_mtime attribute, can be used only
								during backup */
	size_t	read_size;		/* size of the portion read (if only some pages are
							   backed up, it's different from size) */
	int64	write_size;		/* size of the backed-up file. BYTES_INVALID means
							   that the file existed but was not backed up
							   because not modified since last backup. */
	int64	uncompressed_size;	/* size of the backed-up file before compression
								 * and adding block headers.
								 */
							/* we need int64 here to store '-1' value */
	pg_crc32 crc;			/* CRC value of the file, regular file only */
	char   *linked;			/* path of the linked file */
	bool	is_datafile;	/* true if the file is PostgreSQL data file */
	char   *path;			/* absolute path of the file */
	char   *rel_path;		/* relative path of the file */
	Oid		tblspcOid;		/* tblspcOid extracted from path, if applicable */
	Oid		dbOid;			/* dbOid extracted from path, if applicable */
	Oid		relOid;			/* relOid extracted from path, if applicable */
	char   *forkName;		/* forkName extracted from path, if applicable */
	int		segno;			/* Segment number for ptrack */
	int		n_blocks;		/* size of the file in blocks, readed during DELTA backup */
	bool	is_cfs;			/* Flag to distinguish files compressed by CFS*/
	bool	is_database;
	int		external_dir_num;	/* Number of external directory. 0 if not external */
	bool	exists_in_prev;		/* Mark files, both data and regular, that exists in previous backup */
	CompressAlg		compress_alg;		/* compression algorithm applied to the file */
	volatile 		pg_atomic_flag lock;/* lock for synchronization of parallel threads  */
	datapagemap_t	pagemap;			/* bitmap of pages updated since previous backup
										   may take up to 16kB per file */
	bool			pagemap_isabsent;	/* Used to mark files with unknown state of pagemap,
										 * i.e. datafiles without _ptrack */
} pgFile;

typedef struct page_map_entry
{
	const char	*path;		/* file or directory name */
	char		*pagemap;
	size_t		 pagemapsize;
} page_map_entry;

/* Special values of datapagemap_t bitmapsize */
#define PageBitmapIsEmpty 0		/* Used to mark unchanged datafiles */

/* Current state of backup */
typedef enum BackupStatus
{
	BACKUP_STATUS_INVALID,		/* the pgBackup is invalid */
	BACKUP_STATUS_OK,			/* completed backup */
	BACKUP_STATUS_ERROR,		/* aborted because of unexpected error */
	BACKUP_STATUS_RUNNING,		/* running backup */
	BACKUP_STATUS_MERGING,		/* merging backups */
	BACKUP_STATUS_MERGED,		/* backup has been successfully merged and now awaits
								 * the assignment of new start_time */
	BACKUP_STATUS_DELETING,		/* data files are being deleted */
	BACKUP_STATUS_DELETED,		/* data files have been deleted */
	BACKUP_STATUS_DONE,			/* completed but not validated yet */
	BACKUP_STATUS_ORPHAN,		/* backup validity is unknown but at least one parent backup is corrupted */
	BACKUP_STATUS_CORRUPT		/* files are corrupted, not available */
} BackupStatus;

typedef enum BackupMode
{
	BACKUP_MODE_INVALID = 0,
	BACKUP_MODE_DIFF_PAGE,		/* incremental page backup */
	BACKUP_MODE_DIFF_PTRACK,	/* incremental page backup with ptrack system */
	BACKUP_MODE_DIFF_DELTA,		/* incremental page backup with lsn comparison */
	BACKUP_MODE_FULL			/* full backup */
} BackupMode;

typedef enum ShowFormat
{
	SHOW_PLAIN,
	SHOW_JSON
} ShowFormat;


/* special values of pgBackup fields */
#define INVALID_BACKUP_ID	0    /* backup ID is not provided by user */
#define BYTES_INVALID		(-1) /* file didn`t changed since previous backup, DELTA backup do not rely on it */
#define FILE_NOT_FOUND		(-2) /* file disappeared during backup */
#define BLOCKNUM_INVALID	(-1)
#define PROGRAM_VERSION	"2.2.8"
#define AGENT_PROTOCOL_VERSION 20208


typedef struct ConnectionOptions
{
	const char *pgdatabase;
	const char *pghost;
	const char *pgport;
	const char *pguser;
} ConnectionOptions;

typedef struct ConnectionArgs
{
	PGconn	   *conn;
	PGcancel   *cancel_conn;
} ConnectionArgs;

/* Store values for --remote-* option for 'restore_command' constructor */
typedef struct ArchiveOptions
{
	const char *host;
	const char *port;
	const char *user;
} ArchiveOptions;

/*
 * An instance configuration. It can be stored in a configuration file or passed
 * from command line.
 */
typedef struct InstanceConfig
{
	char		*name;
	char		arclog_path[MAXPGPATH];
	char		backup_instance_path[MAXPGPATH];

	uint64		system_identifier;
	uint32		xlog_seg_size;

	char	   *pgdata;
	char	   *external_dir_str;

	ConnectionOptions conn_opt;
	ConnectionOptions master_conn_opt;

	uint32		replica_timeout;

	/* Wait timeout for WAL segment archiving */
	uint32		archive_timeout;

	/* cmdline to be used as restore_command */
	char	   *restore_command;

	/* Logger parameters */
	LoggerConfig logger;

	/* Remote access parameters */
	RemoteConfig remote;

	/* Retention options. 0 disables the option. */
	uint32		retention_redundancy;
	uint32		retention_window;
	uint32		wal_depth;

	CompressAlg	compress_alg;
	int			compress_level;

	/* Archive description */
	ArchiveOptions archive;
} InstanceConfig;

extern ConfigOption instance_options[];
extern InstanceConfig instance_config;
extern time_t current_time;

typedef struct PGNodeInfo
{
	uint32			block_size;
	uint32			wal_block_size;
	uint32			checksum_version;
	bool			is_superuser;
	bool			pgpro_support;

	int				server_version;
	char			server_version_str[100];

	int				ptrack_version_num;
	bool			is_ptrack_enable;
	const char		*ptrack_schema; /* used only for ptrack 2.x */

} PGNodeInfo;

typedef struct pgBackup pgBackup;

/* Information about single backup stored in backup.conf */
struct pgBackup
{
	BackupMode		backup_mode; /* Mode - one of BACKUP_MODE_xxx above*/
	time_t			backup_id;	 /* Identifier of the backup.
								  * Currently it's the same as start_time */
	BackupStatus	status;		/* Status - one of BACKUP_STATUS_xxx above*/
	TimeLineID		tli; 		/* timeline of start and stop backup lsns */
	XLogRecPtr		start_lsn;	/* backup's starting transaction log location */
	XLogRecPtr		stop_lsn;	/* backup's finishing transaction log location */
	time_t			start_time;	/* since this moment backup has status
								 * BACKUP_STATUS_RUNNING */
	time_t			merge_dest_backup;	/* start_time of incremental backup,
									 * this backup is merging with.
									 * Only available for FULL backups
									 * with MERGING or MERGED statuses */
	time_t			merge_time; /* the moment when merge was started or 0 */
	time_t			end_time;	/* the moment when backup was finished, or the moment
								 * when we realized that backup is broken */
	time_t			recovery_time;	/* Earliest moment for which you can restore
									 * the state of the database cluster using
									 * this backup */
	time_t			expire_time;	/* Backup expiration date */
	TransactionId	recovery_xid;	/* Earliest xid for which you can restore
									 * the state of the database cluster using
									 * this backup */
	/*
	 * Amount of raw data. For a full backup, this is the total amount of
	 * data while for a differential backup this is just the difference
	 * of data taken.
	 * BYTES_INVALID means nothing was backed up.
	 */
	int64			data_bytes;
	/* Size of WAL files needed to replay on top of this
	 * backup to reach the consistency.
	 */
	int64			wal_bytes;
	/* Size of data files before applying compression and block header,
	 * WAL files are not included.
	 */
	int64			uncompressed_bytes;

	/* Size of data files in PGDATA at the moment of backup. */
	int64			pgdata_bytes;

	CompressAlg		compress_alg;
	int				compress_level;

	/* Fields needed for compatibility check */
	uint32			block_size;
	uint32			wal_block_size;
	uint32			checksum_version;
	char			program_version[100];
	char			server_version[100];

	bool			stream;			/* Was this backup taken in stream mode?
									 * i.e. does it include all needed WAL files? */
	bool			from_replica;	/* Was this backup taken from replica */
	time_t			parent_backup; 	/* Identifier of the previous backup.
									 * Which is basic backup for this
									 * incremental backup. */
	pgBackup		*parent_backup_link;
	char			*primary_conninfo; /* Connection parameters of the backup
										* in the format suitable for recovery.conf */
	char			*external_dir_str;	/* List of external directories,
										 * separated by ':' */
	char			*root_dir;		/* Full path for root backup directory:
									   backup_path/instance_name/backup_id */
	parray			*files;			/* list of files belonging to this backup
									 * must be populated explicitly */
	char			*note;
									
};

/* Recovery target for restore and validate subcommands */
typedef struct pgRecoveryTarget
{
	time_t			target_time;
	/* add one more field in order to avoid deparsing target_time back */
	const char	   *time_string;
	TransactionId	target_xid;
	/* add one more field in order to avoid deparsing target_xid back */
	const char	   *xid_string;
	XLogRecPtr		target_lsn;
	/* add one more field in order to avoid deparsing target_lsn back */
	const char	   *lsn_string;
	TimeLineID		target_tli;
	bool			target_inclusive;
	bool			inclusive_specified;
	const char	   *target_stop;
	const char	   *target_name;
	const char	   *target_action;
} pgRecoveryTarget;

/* Options needed for restore and validate commands */
typedef struct pgRestoreParams
{
	bool	force;
	bool	is_restore;
	bool	no_validate;
	bool	restore_as_replica;
	bool	skip_external_dirs;
	bool	skip_block_validation; //Start using it
	const char *restore_command;
	const char *primary_slot_name;

	/* options for partial restore */
	PartialRestoreType partial_restore_type;
	parray *partial_db_list;
	const char *primary_conninfo;
} pgRestoreParams;

/* Options needed for set-backup command */
typedef struct pgSetBackupParams
{
	int64	ttl; /* amount of time backup must be pinned
				  * -1 - do nothing
				  * 0 - disable pinning
				  */
	time_t	expire_time; /* Point in time before which backup
						  * must be pinned.
						  */
	char *note;
} pgSetBackupParams;

typedef struct
{
	PGNodeInfo *nodeInfo;

	const char *from_root;
	const char *to_root;
	const char *external_prefix;

	parray	   *files_list;
	parray	   *prev_filelist;
	parray	   *external_dirs;
	XLogRecPtr	prev_start_lsn;

	ConnectionArgs conn_arg;
	int			thread_num;

	/*
	 * Return value from the thread.
	 * 0 means there is no error, 1 - there is an error.
	 */
	int			ret;
} backup_files_arg;


typedef struct timelineInfo timelineInfo;

/* struct to collect info about timelines in WAL archive */
struct timelineInfo {

	TimeLineID tli;			/* this timeline */
	TimeLineID parent_tli;  /* parent timeline. 0 if none */
	timelineInfo *parent_link; /* link to parent timeline */
	XLogRecPtr switchpoint;	   /* if this timeline has a parent, then
								* switchpoint contains switchpoint LSN,
								* otherwise 0 */
	XLogSegNo begin_segno;	/* first present segment in this timeline */
	XLogSegNo end_segno;	/* last present segment in this timeline */
	size_t	n_xlog_files;	/* number of segments (only really existing)
							 * does not include lost segments */
	size_t	size;			/* space on disk taken by regular WAL files */
	parray *backups;		/* array of pgBackup sturctures with info
							 * about backups belonging to this timeline */
	parray *xlog_filelist;	/* array of ordinary WAL segments, '.partial'
							 * and '.backup' files belonging to this timeline */
	parray *lost_segments;	/* array of intervals of lost segments */
	parray *keep_segments;	/* array of intervals of segments used by WAL retention */
	pgBackup *closest_backup; /* link to valid backup, closest to timeline */
	pgBackup *oldest_backup; /* link to oldest backup on timeline */
	XLogRecPtr anchor_lsn; /* LSN belonging to the oldest segno to keep for 'wal-depth' */
	TimeLineID anchor_tli;	/* timeline of anchor_lsn */
};

typedef struct xlogInterval
{
	XLogSegNo begin_segno;
	XLogSegNo end_segno;
} xlogInterval;

typedef struct lsnInterval
{
	TimeLineID tli;
	XLogRecPtr begin_lsn;
	XLogRecPtr end_lsn;
} lsnInterval;

typedef enum xlogFileType
{
	SEGMENT,
	PARTIAL_SEGMENT,
	BACKUP_HISTORY_FILE
} xlogFileType;

typedef struct xlogFile
{
	pgFile file;
	XLogSegNo segno;
	xlogFileType type;
	bool keep; /* Used to prevent removal of WAL segments
				* required by ARCHIVE backups.
				*/
} xlogFile;


/*
 * When copying datafiles to backup we validate and compress them block
 * by block. Thus special header is required for each data block.
 */
typedef struct BackupPageHeader
{
	BlockNumber	block;			/* block number */
	int32		compressed_size;
} BackupPageHeader;

/* Special value for compressed_size field */
#define PageIsOk		 0
#define SkipCurrentPage -1
#define PageIsTruncated -2
#define PageIsCorrupted -3 /* used by checkdb */


/*
 * return pointer that exceeds the length of prefix from character string.
 * ex. str="/xxx/yyy/zzz", prefix="/xxx/yyy", return="zzz".
 *
 * Deprecated. Do not use this in new code.
 */
#define GetRelativePath(str, prefix) \
	((strlen(str) <= strlen(prefix)) ? "" : str + strlen(prefix) + 1)

/*
 * Return timeline, xlog ID and record offset from an LSN of the type
 * 0/B000188, usual result from pg_stop_backup() and friends.
 */
#define XLogDataFromLSN(data, xlogid, xrecoff)		\
	sscanf(data, "%X/%X", xlogid, xrecoff)

#define IsCompressedXLogFileName(fname) \
	(strlen(fname) == XLOG_FNAME_LEN + strlen(".gz") &&			\
	 strspn(fname, "0123456789ABCDEF") == XLOG_FNAME_LEN &&		\
	 strcmp((fname) + XLOG_FNAME_LEN, ".gz") == 0)

#if PG_VERSION_NUM >= 110000
#define GetXLogSegNo(xlrp, logSegNo, wal_segsz_bytes) \
	XLByteToSeg(xlrp, logSegNo, wal_segsz_bytes)
#define GetXLogRecPtr(segno, offset, wal_segsz_bytes, dest) \
	XLogSegNoOffsetToRecPtr(segno, offset, wal_segsz_bytes, dest)
#define GetXLogFileName(fname, tli, logSegNo, wal_segsz_bytes) \
	XLogFileName(fname, tli, logSegNo, wal_segsz_bytes)
#define IsInXLogSeg(xlrp, logSegNo, wal_segsz_bytes) \
	XLByteInSeg(xlrp, logSegNo, wal_segsz_bytes)
#define GetXLogSegName(fname, logSegNo, wal_segsz_bytes)	\
	snprintf(fname, 20, "%08X%08X",		\
			 (uint32) ((logSegNo) / XLogSegmentsPerXLogId(wal_segsz_bytes)), \
			 (uint32) ((logSegNo) % XLogSegmentsPerXLogId(wal_segsz_bytes)))

#define GetXLogSegNoFromScrath(logSegNo, log, seg, wal_segsz_bytes)	\
		logSegNo = (uint64) log * XLogSegmentsPerXLogId(wal_segsz_bytes) + seg

#define GetXLogFromFileName(fname, tli, logSegNo, wal_segsz_bytes) \
		XLogFromFileName(fname, tli, logSegNo, wal_segsz_bytes)
#else
#define GetXLogSegNo(xlrp, logSegNo, wal_segsz_bytes) \
	XLByteToSeg(xlrp, logSegNo)
#define GetXLogRecPtr(segno, offset, wal_segsz_bytes, dest) \
	XLogSegNoOffsetToRecPtr(segno, offset, dest)
#define GetXLogFileName(fname, tli, logSegNo, wal_segsz_bytes) \
	XLogFileName(fname, tli, logSegNo)
#define IsInXLogSeg(xlrp, logSegNo, wal_segsz_bytes) \
	XLByteInSeg(xlrp, logSegNo)
#define GetXLogSegName(fname, logSegNo, wal_segsz_bytes) \
	snprintf(fname, 20, "%08X%08X",\
			 (uint32) ((logSegNo) / XLogSegmentsPerXLogId), \
			 (uint32) ((logSegNo) % XLogSegmentsPerXLogId))

#define GetXLogSegNoFromScrath(logSegNo, log, seg, wal_segsz_bytes)	\
		logSegNo = (uint64) log * XLogSegmentsPerXLogId + seg

#define GetXLogFromFileName(fname, tli, logSegNo, wal_segsz_bytes) \
		XLogFromFileName(fname, tli, logSegNo)
#endif

#define IsSshProtocol() (instance_config.remote.host && strcmp(instance_config.remote.proto, "ssh") == 0)

/* directory options */
extern char	   *backup_path;
extern char		backup_instance_path[MAXPGPATH];
extern char		arclog_path[MAXPGPATH];

/* common options */
extern int		num_threads;
extern bool		stream_wal;
extern bool		progress;
#if PG_VERSION_NUM >= 100000
/* In pre-10 'replication_slot' is defined in receivelog.h */
extern char	   *replication_slot;
#endif
extern bool 	temp_slot;

/* backup options */
extern bool		smooth_checkpoint;

/* remote probackup options */
extern char* remote_agent;

extern bool exclusive_backup;

/* delete options */
extern bool		delete_wal;
extern bool		delete_expired;
extern bool		merge_expired;
extern bool		dry_run;

/* compression options */
extern bool		compress_shortcut;

/* other options */
extern char *instance_name;

/* show options */
extern ShowFormat show_format;

/* checkdb options */
extern bool heapallindexed;
extern bool skip_block_validation;

/* current settings */
extern pgBackup current;

/* argv of the process */
extern char** commands_args;

/* in dir.c */
/* exclude directory list for $PGDATA file listing */
extern const char *pgdata_exclude_dir[];

/* in backup.c */
extern int do_backup(time_t start_time, bool no_validate,
					 pgSetBackupParams *set_backup_params, bool no_sync);
extern void do_checkdb(bool need_amcheck, ConnectionOptions conn_opt,
				  char *pgdata);
extern BackupMode parse_backup_mode(const char *value);
extern const char *deparse_backup_mode(BackupMode mode);
extern void process_block_change(ForkNumber forknum, RelFileNode rnode,
								 BlockNumber blkno);

extern char *pg_ptrack_get_block(ConnectionArgs *arguments,
								 Oid dbOid, Oid tblsOid, Oid relOid,
								 BlockNumber blknum, size_t *result_size,
								 int ptrack_version_num, const char *ptrack_schema);
/* in restore.c */
extern int do_restore_or_validate(time_t target_backup_id,
					  pgRecoveryTarget *rt,
					  pgRestoreParams *params,
					  bool no_sync);
extern bool satisfy_timeline(const parray *timelines, const pgBackup *backup);
extern bool satisfy_recovery_target(const pgBackup *backup,
									const pgRecoveryTarget *rt);
extern pgRecoveryTarget *parseRecoveryTargetOptions(
	const char *target_time, const char *target_xid,
	const char *target_inclusive, TimeLineID target_tli, const char* target_lsn,
	const char *target_stop, const char *target_name,
	const char *target_action);

extern parray *get_dbOid_exclude_list(pgBackup *backup, parray *datname_list,
										PartialRestoreType partial_restore_type);

extern parray *get_backup_filelist(pgBackup *backup);
extern parray *read_timeline_history(const char *arclog_path, TimeLineID targetTLI);

/* in merge.c */
extern void do_merge(time_t backup_id);
extern void merge_backups(pgBackup *backup, pgBackup *next_backup);
extern void merge_chain(parray *parent_chain,
						pgBackup *full_backup, pgBackup *dest_backup);

extern parray *read_database_map(pgBackup *backup);

/* in init.c */
extern int do_init(void);
extern int do_add_instance(InstanceConfig *instance);

/* in archive.c */
extern void do_archive_push(InstanceConfig *instance, char *wal_file_path,
						   char *wal_file_name, int batch_size, bool overwrite,
						   bool no_sync, bool no_ready_rename);
extern void do_archive_get(InstanceConfig *instance, const char *prefetch_dir_arg, char *wal_file_path,
						   char *wal_file_name, int batch_size, bool validate_wal);

/* in configure.c */
extern void do_show_config(void);
extern void do_set_config(bool missing_ok);
extern void init_config(InstanceConfig *config, const char *instance_name);
extern InstanceConfig *readInstanceConfigFile(const char *instance_name);

/* in show.c */
extern int do_show(const char *instance_name, time_t requested_backup_id, bool show_archive);

/* in delete.c */
extern void do_delete(time_t backup_id);
extern void delete_backup_files(pgBackup *backup);
extern void do_retention(void);
extern int do_delete_instance(void);
extern void do_delete_status(InstanceConfig *instance_config, const char *status);

/* in fetch.c */
extern char *slurpFile(const char *datadir,
					   const char *path,
					   size_t *filesize,
					   bool safe,
					   fio_location location);
extern char *fetchFile(PGconn *conn, const char *filename, size_t *filesize);

/* in help.c */
extern void help_pg_probackup(void);
extern void help_command(char *command);

/* in validate.c */
extern void pgBackupValidate(pgBackup* backup, pgRestoreParams *params);
extern int do_validate_all(void);
extern int validate_one_page(Page page, BlockNumber absolute_blkno,
							 XLogRecPtr stop_lsn, XLogRecPtr *page_lsn,
							 uint32 checksum_version);

/* return codes for validate_one_page */
/* TODO: use enum */
#define PAGE_IS_VALID (-1)
#define PAGE_IS_NOT_FOUND (-2)
#define PAGE_IS_ZEROED (-3)
#define PAGE_HEADER_IS_INVALID (-4)
#define PAGE_CHECKSUM_MISMATCH (-5)
#define PAGE_LSN_FROM_FUTURE (-6)

/* in catalog.c */
extern pgBackup *read_backup(const char *instance_name, time_t timestamp);
extern void write_backup(pgBackup *backup);
extern void write_backup_status(pgBackup *backup, BackupStatus status,
								const char *instance_name);
extern void write_backup_data_bytes(pgBackup *backup);
extern bool lock_backup(pgBackup *backup);

extern const char *pgBackupGetBackupMode(pgBackup *backup);

extern parray *catalog_get_instance_list(void);
extern parray *catalog_get_backup_list(const char *instance_name, time_t requested_backup_id);
extern void catalog_lock_backup_list(parray *backup_list, int from_idx,
									 int to_idx);
extern pgBackup *catalog_get_last_data_backup(parray *backup_list,
											  TimeLineID tli,
											  time_t current_start_time);
extern pgBackup *get_multi_timeline_parent(parray *backup_list, parray *tli_list,
	                      TimeLineID current_tli, time_t current_start_time,
						  InstanceConfig *instance);
extern void timelineInfoFree(void *tliInfo);
extern parray *catalog_get_timelines(InstanceConfig *instance);
extern void do_set_backup(const char *instance_name, time_t backup_id,
							pgSetBackupParams *set_backup_params);
extern bool pin_backup(pgBackup	*target_backup,
							pgSetBackupParams *set_backup_params);
extern void pgBackupWriteControl(FILE *out, pgBackup *backup);
extern void write_backup_filelist(pgBackup *backup, parray *files,
								  const char *root, parray *external_list);

extern void pgBackupGetPath(const pgBackup *backup, char *path, size_t len,
							const char *subdir);
extern void pgBackupGetPath2(const pgBackup *backup, char *path, size_t len,
							 const char *subdir1, const char *subdir2);
extern void pgBackupGetPathInInstance(const char *instance_name,
				 const pgBackup *backup, char *path, size_t len,
				 const char *subdir1, const char *subdir2);
extern int pgBackupCreateDir(pgBackup *backup);
extern void pgNodeInit(PGNodeInfo *node);
extern void pgBackupInit(pgBackup *backup);
extern void pgBackupFree(void *backup);
extern int pgBackupCompareId(const void *f1, const void *f2);
extern int pgBackupCompareIdDesc(const void *f1, const void *f2);
extern int pgBackupCompareIdEqual(const void *l, const void *r);

extern pgBackup* find_parent_full_backup(pgBackup *current_backup);
extern int scan_parent_chain(pgBackup *current_backup, pgBackup **result_backup);
/* return codes for scan_parent_chain */
#define ChainIsBroken 0
#define ChainIsInvalid 1
#define ChainIsOk 2

extern bool is_parent(time_t parent_backup_time, pgBackup *child_backup, bool inclusive);
extern bool is_prolific(parray *backup_list, pgBackup *target_backup);
extern int get_backup_index_number(parray *backup_list, pgBackup *backup);
extern void append_children(parray *backup_list, pgBackup *target_backup, parray *append_list);
extern bool launch_agent(void);
extern void launch_ssh(char* argv[]);
extern void wait_ssh(void);

#define COMPRESS_ALG_DEFAULT NOT_DEFINED_COMPRESS
#define COMPRESS_LEVEL_DEFAULT 1

extern CompressAlg parse_compress_alg(const char *arg);
extern const char* deparse_compress_alg(int alg);

/* in dir.c */
extern void dir_list_file(parray *files, const char *root, bool exclude,
						  bool follow_symlink, bool add_root,
						  int external_dir_num, fio_location location);

extern void create_data_directories(parray *dest_files,
										const char *data_dir,
										const char *backup_dir,
										bool extract_tablespaces,
										fio_location location);

extern void read_tablespace_map(parray *files, const char *backup_dir);
extern void opt_tablespace_map(ConfigOption *opt, const char *arg);
extern void opt_externaldir_map(ConfigOption *opt, const char *arg);
extern void check_tablespace_mapping(pgBackup *backup);
extern void check_external_dir_mapping(pgBackup *backup);
extern char *get_external_remap(char *current_dir);

extern void print_database_map(FILE *out, parray *database_list);
extern void write_database_map(pgBackup *backup, parray *database_list,
								   parray *backup_file_list);
extern void db_map_entry_free(void *map);

extern void print_file_list(FILE *out, const parray *files, const char *root,
							const char *external_prefix, parray *external_list);
extern parray *dir_read_file_list(const char *root, const char *external_prefix,
								  const char *file_txt, fio_location location);
extern parray *make_external_directory_list(const char *colon_separated_dirs,
											bool remap);
extern void free_dir_list(parray *list);
extern void makeExternalDirPathByNum(char *ret_path, const char *pattern_path,
									 const int dir_num);
extern bool backup_contains_external(const char *dir, parray *dirs_list);

extern int dir_create_dir(const char *path, mode_t mode);
extern bool dir_is_empty(const char *path, fio_location location);

extern bool fileExists(const char *path, fio_location location);
extern size_t pgFileSize(const char *path);

extern pgFile *pgFileNew(const char *path, const char *rel_path,
						 bool follow_symlink, int external_dir_num,
						 fio_location location);
extern pgFile *pgFileInit(const char *path, const char *rel_path);
extern void pgFileDelete(pgFile *file, const char *full_path);

extern void pgFileFree(void *file);

extern pg_crc32 pgFileGetCRC(const char *file_path, bool missing_ok, bool use_crc32c);
extern pg_crc32 pgFileGetCRCgz(const char *file_path, bool missing_ok, bool use_crc32c);

extern int pgFileCompareName(const void *f1, const void *f2);
extern int pgFileComparePath(const void *f1, const void *f2);
extern int pgFileMapComparePath(const void *f1, const void *f2);
extern int pgFileComparePathWithExternal(const void *f1, const void *f2);
extern int pgFileCompareRelPathWithExternal(const void *f1, const void *f2);
extern int pgFileCompareRelPathWithExternalDesc(const void *f1, const void *f2);
extern int pgFileComparePathDesc(const void *f1, const void *f2);
extern int pgFileComparePathWithExternalDesc(const void *f1, const void *f2);
extern int pgFileCompareLinked(const void *f1, const void *f2);
extern int pgFileCompareSize(const void *f1, const void *f2);
extern int pgCompareOid(const void *f1, const void *f2);

/* in data.c */
extern bool check_data_file(ConnectionArgs *arguments, pgFile *file,
							const char *from_fullpath, uint32 checksum_version);

extern void backup_data_file(ConnectionArgs* conn_arg, pgFile *file,
								 const char *from_fullpath, const char *to_fullpath,
								 XLogRecPtr prev_backup_start_lsn, BackupMode backup_mode,
								 CompressAlg calg, int clevel, uint32 checksum_version,
								 int ptrack_version_num, const char *ptrack_schema, bool missing_ok);
extern void backup_non_data_file(pgFile *file, pgFile *prev_file,
								 const char *from_fullpath, const char *to_fullpath,
								 BackupMode backup_mode, time_t parent_backup_time,
								 bool missing_ok);
extern void backup_non_data_file_internal(const char *from_fullpath,
										  fio_location from_location,
										  const char *to_fullpath, pgFile *file,
										  bool missing_ok);

extern size_t restore_data_file(parray *parent_chain, pgFile *dest_file,
								  FILE *out, const char *to_fullpath);
extern size_t restore_data_file_internal(FILE *in, FILE *out, pgFile *file, uint32 backup_version,
								  const char *from_fullpath, const char *to_fullpath, int nblocks);
extern size_t restore_non_data_file(parray *parent_chain, pgBackup *dest_backup,
								  pgFile *dest_file, FILE *out, const char *to_fullpath);
extern void restore_non_data_file_internal(FILE *in, FILE *out, pgFile *file,
										   const char *from_fullpath, const char *to_fullpath);
extern bool create_empty_file(fio_location from_location, const char *to_root,
							  fio_location to_location, pgFile *file);

extern bool check_file_pages(pgFile *file, XLogRecPtr stop_lsn,
							 uint32 checksum_version, uint32 backup_version);
/* parsexlog.c */
extern bool extractPageMap(const char *archivedir, uint32 wal_seg_size,
						   XLogRecPtr startpoint, TimeLineID start_tli,
						   XLogRecPtr endpoint, TimeLineID end_tli,
						   parray *tli_list);
extern void validate_wal(pgBackup *backup, const char *archivedir,
						 time_t target_time, TransactionId target_xid,
						 XLogRecPtr target_lsn, TimeLineID tli,
						 uint32 seg_size);
extern bool validate_wal_segment(TimeLineID tli, XLogSegNo segno,
								 const char *prefetch_dir, uint32 wal_seg_size);
extern bool read_recovery_info(const char *archivedir, TimeLineID tli,
							   uint32 seg_size,
							   XLogRecPtr start_lsn, XLogRecPtr stop_lsn,
							   time_t *recovery_time);
extern bool wal_contains_lsn(const char *archivedir, XLogRecPtr target_lsn,
							 TimeLineID target_tli, uint32 seg_size);
extern XLogRecPtr get_prior_record_lsn(const char *archivedir, XLogRecPtr start_lsn,
								   XLogRecPtr stop_lsn, TimeLineID tli,
								   bool seek_prev_segment, uint32 seg_size);

extern XLogRecPtr get_first_record_lsn(const char *archivedir, XLogRecPtr start_lsn,
									TimeLineID tli, uint32 wal_seg_size);

/* in util.c */
extern TimeLineID get_current_timeline(PGconn *conn);
extern TimeLineID get_current_timeline_from_control(bool safe);
extern XLogRecPtr get_checkpoint_location(PGconn *conn);
extern uint64 get_system_identifier(const char *pgdata_path);
extern uint64 get_remote_system_identifier(PGconn *conn);
extern uint32 get_data_checksum_version(bool safe);
extern pg_crc32c get_pgcontrol_checksum(const char *pgdata_path);
extern uint32 get_xlog_seg_size(char *pgdata_path);
extern void set_min_recovery_point(pgFile *file, const char *backup_path,
								   XLogRecPtr stop_backup_lsn);
extern void copy_pgcontrol_file(const char *from_fullpath, fio_location from_location,
					const char *to_fullpath, fio_location to_location, pgFile *file);

extern void time2iso(char *buf, size_t len, time_t time);
extern const char *status2str(BackupStatus status);
extern BackupStatus str2status(const char *status);
extern const char *base36enc(long unsigned int value);
extern char *base36enc_dup(long unsigned int value);
extern long unsigned int base36dec(const char *text);
extern uint32 parse_server_version(const char *server_version_str);
extern uint32 parse_program_version(const char *program_version);
extern bool   parse_page(Page page, XLogRecPtr *lsn);
extern int32  do_compress(void* dst, size_t dst_size, void const* src, size_t src_size,
						  CompressAlg alg, int level, const char **errormsg);
extern int32  do_decompress(void* dst, size_t dst_size, void const* src, size_t src_size,
							CompressAlg alg, const char **errormsg);

extern void pretty_size(int64 size, char *buf, size_t len);
extern void pretty_time_interval(double time, char *buf, size_t len);

extern PGconn *pgdata_basic_setup(ConnectionOptions conn_opt, PGNodeInfo *nodeInfo);
extern void check_system_identifiers(PGconn *conn, char *pgdata);
extern void parse_filelist_filenames(parray *files, const char *root);

/* in ptrack.c */
extern void make_pagemap_from_ptrack_1(parray* files, PGconn* backup_conn);
extern void make_pagemap_from_ptrack_2(parray* files, PGconn* backup_conn,
										const char *ptrack_schema, XLogRecPtr lsn);
extern void pg_ptrack_clear(PGconn *backup_conn, int ptrack_version_num);
extern void get_ptrack_version(PGconn *backup_conn, PGNodeInfo *nodeInfo);
extern bool pg_ptrack_enable(PGconn *backup_conn);
extern bool pg_ptrack_enable2(PGconn *backup_conn);
extern bool pg_ptrack_get_and_clear_db(Oid dbOid, Oid tblspcOid, PGconn *backup_conn);
extern char *pg_ptrack_get_and_clear(Oid tablespace_oid,
									 Oid db_oid,
									 Oid rel_oid,
									 size_t *result_size,
									 PGconn *backup_conn);
extern XLogRecPtr get_last_ptrack_lsn(PGconn *backup_conn, PGNodeInfo *nodeInfo);
extern parray * pg_ptrack_get_pagemapset(PGconn *backup_conn, const char *ptrack_schema, XLogRecPtr lsn);

<<<<<<< HEAD
#ifdef WIN32
#define setbuffer(stream, buf, size) setvbuf(stream, buf, buf ? _IOFBF : _IONBF, size);
#endif
=======
/* FIO */
extern int fio_send_pages(FILE* in, FILE* out, pgFile *file, XLogRecPtr horizonLsn,
						   int calg, int clevel, uint32 checksum_version,
						   datapagemap_t *pagemap, BlockNumber* err_blknum, char **errormsg);
/* return codes for fio_send_pages */
#define OUT_BUF_SIZE (1024 * 1024)
extern int fio_send_file_gz(const char *from_fullpath, const char *to_fullpath, FILE* out, int thread_num);
extern int fio_send_file(const char *from_fullpath, const char *to_fullpath, FILE* out, int thread_num);

/* return codes for fio_send_pages() and fio_send_file() */
#define SEND_OK       (0)
#define FILE_MISSING (-1)
#define OPEN_FAILED  (-2)
#define READ_FAILED  (-3)
#define WRITE_FAILED (-4)
#define ZLIB_ERROR   (-5)
#define REMOTE_ERROR (-6)
#define PAGE_CORRUPTION (-8)

/* Check if specified location is local for current node */
extern bool fio_is_remote(fio_location location);

extern void get_header_errormsg(Page page, char **errormsg);
extern void get_checksum_errormsg(Page page, char **errormsg,
								  BlockNumber absolute_blkno);
>>>>>>> a425a962

#endif /* PG_PROBACKUP_H */<|MERGE_RESOLUTION|>--- conflicted
+++ resolved
@@ -993,11 +993,6 @@
 extern XLogRecPtr get_last_ptrack_lsn(PGconn *backup_conn, PGNodeInfo *nodeInfo);
 extern parray * pg_ptrack_get_pagemapset(PGconn *backup_conn, const char *ptrack_schema, XLogRecPtr lsn);
 
-<<<<<<< HEAD
-#ifdef WIN32
-#define setbuffer(stream, buf, size) setvbuf(stream, buf, buf ? _IOFBF : _IONBF, size);
-#endif
-=======
 /* FIO */
 extern int fio_send_pages(FILE* in, FILE* out, pgFile *file, XLogRecPtr horizonLsn,
 						   int calg, int clevel, uint32 checksum_version,
@@ -1023,6 +1018,5 @@
 extern void get_header_errormsg(Page page, char **errormsg);
 extern void get_checksum_errormsg(Page page, char **errormsg,
 								  BlockNumber absolute_blkno);
->>>>>>> a425a962
 
 #endif /* PG_PROBACKUP_H */