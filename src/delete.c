--- conflicted
+++ resolved
@@ -44,45 +44,8 @@
 
 		if (backup->start_time == backup_id)
 		{
-<<<<<<< HEAD
-			pgBackup   *backup = (pgBackup *) parray_get(backup_list, (size_t) i);
-
-			if (backup->start_time == backup_id)
-			{
-				parray_append(delete_list, backup);
-
-				/*
-				* Do not remove next backups, if target backup was finished
-				* incorrectly.
-				*/
-				if (backup->status == BACKUP_STATUS_ERROR)
-					break;
-
-				/* Save backup id to retreive increment backups */
-				parent_id = backup->start_time;
-				target_backup = backup;
-			}
-			else if (target_backup)
-			{
-				/* TODO: Current algorithm is imperfect, it assume that backup
-				 * can sire only one incremental chain
-				 */
-
-				if (backup->backup_mode != BACKUP_MODE_FULL &&
-					backup->parent_backup == parent_id)
-				{
-					/* Append to delete list increment backup */
-					parray_append(delete_list, backup);
-					/* Save backup id to retreive increment backups */
-					parent_id = backup->start_time;
-				}
-				else
-					break;
-			}
-=======
 			target_backup = backup;
 			break;
->>>>>>> 0ff60791
 		}
 	}
 
