/*-------------------------------------------------------------------------
 *
 * dir.c: directory operation utility.
 *
 * Portions Copyright (c) 2009-2013, NIPPON TELEGRAPH AND TELEPHONE CORPORATION
 * Portions Copyright (c) 2015-2019, Postgres Professional
 *
 *-------------------------------------------------------------------------
 */

#include "pg_probackup.h"
#include "utils/file.h"


#if PG_VERSION_NUM < 110000
#include "catalog/catalog.h"
#endif
#include "catalog/pg_tablespace.h"

#include <unistd.h>
#include <sys/stat.h>
#include <dirent.h>

#include "utils/configuration.h"

/*
 * The contents of these directories are removed or recreated during server
 * start so they are not included in backups.  The directories themselves are
 * kept and included as empty to preserve access permissions.
 */
const char *pgdata_exclude_dir[] =
{
	PG_XLOG_DIR,
	/*
	 * Skip temporary statistics files. PG_STAT_TMP_DIR must be skipped even
	 * when stats_temp_directory is set because PGSS_TEXT_FILE is always created
	 * there.
	 */
	"pg_stat_tmp",
	"pgsql_tmp",

	/*
	 * It is generally not useful to backup the contents of this directory even
	 * if the intention is to restore to another master. See backup.sgml for a
	 * more detailed description.
	 */
	"pg_replslot",

	/* Contents removed on startup, see dsm_cleanup_for_mmap(). */
	"pg_dynshmem",

	/* Contents removed on startup, see AsyncShmemInit(). */
	"pg_notify",

	/*
	 * Old contents are loaded for possible debugging but are not required for
	 * normal operation, see OldSerXidInit().
	 */
	"pg_serial",

	/* Contents removed on startup, see DeleteAllExportedSnapshotFiles(). */
	"pg_snapshots",

	/* Contents zeroed on startup, see StartupSUBTRANS(). */
	"pg_subtrans",

	/* end of list */
	NULL,				/* pg_log will be set later */
	NULL
};

static char *pgdata_exclude_files[] =
{
	/* Skip auto conf temporary file. */
	"postgresql.auto.conf.tmp",

	/* Skip current log file temporary file */
	"current_logfiles.tmp",
	"recovery.conf",
	"postmaster.pid",
	"postmaster.opts",
	"probackup_recovery.conf",
	"recovery.signal",
	"standby.signal",
	NULL
};

static char *pgdata_exclude_files_non_exclusive[] =
{
	/*skip in non-exclusive backup */
	"backup_label",
	"tablespace_map",
	NULL
};

/* Tablespace mapping structures */

typedef struct TablespaceListCell
{
	struct TablespaceListCell *next;
	char		old_dir[MAXPGPATH];
	char		new_dir[MAXPGPATH];
} TablespaceListCell;

typedef struct TablespaceList
{
	TablespaceListCell *head;
	TablespaceListCell *tail;
} TablespaceList;

typedef struct TablespaceCreatedListCell
{
	struct TablespaceCreatedListCell *next;
	char		link_name[MAXPGPATH];
	char		linked_dir[MAXPGPATH];
} TablespaceCreatedListCell;

typedef struct TablespaceCreatedList
{
	TablespaceCreatedListCell *head;
	TablespaceCreatedListCell *tail;
} TablespaceCreatedList;

static int pgCompareString(const void *str1, const void *str2);

static char dir_check_file(pgFile *file);
static void dir_list_file_internal(parray *files, pgFile *parent, bool exclude,
								   bool follow_symlink,
								   int external_dir_num, fio_location location);
static void opt_path_map(ConfigOption *opt, const char *arg,
						 TablespaceList *list, const char *type);

/* Tablespace mapping */
static TablespaceList tablespace_dirs = {NULL, NULL};
/* Extra directories mapping */
static TablespaceList external_remap_list = {NULL, NULL};

/*
 * Create directory, also create parent directories if necessary.
 */
int
dir_create_dir(const char *dir, mode_t mode)
{
	char		parent[MAXPGPATH];

	strncpy(parent, dir, MAXPGPATH);
	get_parent_directory(parent);

	/* Create parent first */
	if (access(parent, F_OK) == -1)
		dir_create_dir(parent, mode);

	/* Create directory */
	if (mkdir(dir, mode) == -1)
	{
		if (errno == EEXIST)	/* already exist */
			return 0;
		elog(ERROR, "cannot create directory \"%s\": %s", dir, strerror(errno));
	}

	return 0;
}

pgFile *
pgFileNew(const char *path, const char *rel_path, bool follow_symlink,
		  int external_dir_num, fio_location location)
{
	struct stat		st;
	pgFile		   *file;

	/* stat the file */
	if (fio_stat(path, &st, follow_symlink, location) < 0)
	{
		/* file not found is not an error case */
		if (errno == ENOENT)
			return NULL;
		elog(ERROR, "cannot stat file \"%s\": %s", path,
			strerror(errno));
	}

	file = pgFileInit(path, rel_path);
	file->size = st.st_size;
	file->mode = st.st_mode;
	file->mtime = st.st_mtime;
	file->external_dir_num = external_dir_num;

	return file;
}

pgFile *
pgFileInit(const char *path, const char *rel_path)
{
	pgFile	   *file;
	char	   *file_name = NULL;

	file = (pgFile *) pgut_malloc(sizeof(pgFile));
	MemSet(file, 0, sizeof(pgFile));

	file->forkName = pgut_malloc(MAXPGPATH);
	file->forkName[0] = '\0';

	file->path = pgut_strdup(path);
	canonicalize_path(file->path);

	file->rel_path = pgut_strdup(rel_path);
	canonicalize_path(file->rel_path);

	/* Get file name from the path */
	file_name = pgut_strdup(last_dir_separator(file->path));

	if (file_name == NULL)
		file->name = file->path;
	else
	{
		file_name++;
		file->name = file_name;
	}

	/* Number of blocks readed during backup */
	file->n_blocks = BLOCKNUM_INVALID;

	return file;
}

/*
 * Delete file pointed by the pgFile.
 * If the pgFile points directory, the directory must be empty.
 */
void
pgFileDelete(pgFile *file, const char *full_path)
{
	if (S_ISDIR(file->mode))
	{
		if (rmdir(full_path) == -1)
		{
			if (errno == ENOENT)
				return;
			else if (errno == ENOTDIR)	/* could be symbolic link */
				goto delete_file;

			elog(ERROR, "Cannot remove directory \"%s\": %s",
				full_path, strerror(errno));
		}
		return;
	}

delete_file:
	if (remove(full_path) == -1)
	{
		if (errno == ENOENT)
			return;
		elog(ERROR, "Cannot remove file \"%s\": %s", full_path,
			strerror(errno));
	}
}

/*
 * Read the local file to compute its CRC.
 * We cannot make decision about file decompression because
 * user may ask to backup already compressed files and we should be
 * obvious about it.
 */
pg_crc32
pgFileGetCRC(const char *file_path, bool use_crc32c, bool missing_ok)
{
	FILE	   *fp;
	pg_crc32	crc = 0;
	char		buf[STDIO_BUFSIZE];
	size_t		len = 0;

	INIT_FILE_CRC32(use_crc32c, crc);

	/* open file in binary read mode */
	fp = fopen(file_path, PG_BINARY_R);
	if (fp == NULL)
	{
		if (errno == ENOENT)
		{
			if (missing_ok)
			{
				FIN_FILE_CRC32(use_crc32c, crc);
				return crc;
			}
		}

		elog(ERROR, "Cannot open file \"%s\": %s",
			file_path, strerror(errno));
	}

	/* calc CRC of file */
	for (;;)
	{
		if (interrupted)
			elog(ERROR, "interrupted during CRC calculation");

		len = fread(&buf, 1, sizeof(buf), fp);

		if (len == 0)
		{
			/* we either run into eof or error */
			if (feof(fp))
				break;

			if (ferror(fp))
				elog(ERROR, "Cannot read \"%s\": %s", file_path, strerror(errno));
		}

		/* update CRC */
		COMP_FILE_CRC32(use_crc32c, crc, buf, len);
	}

	FIN_FILE_CRC32(use_crc32c, crc);
	fclose(fp);

	return crc;
}

<<<<<<< HEAD
/*
 * Read the local file to compute its CRC.
 * We cannot make decision about file decompression because
 * user may ask to backup already compressed files and we should be
 * obvious about it.
 * TODO: add decompression option.
 */
pg_crc32
pgFileGetCRCgz(const char *file_path, bool use_crc32c, bool missing_ok)
{
	gzFile	    fp;
	pg_crc32	crc = 0;
	char		buf[STDIO_BUFSIZE];
	int		len = 0;
	int 	err;

	INIT_FILE_CRC32(use_crc32c, crc);

	/* open file in binary read mode */
	fp = gzopen(file_path, PG_BINARY_R);
	if (fp == NULL)
	{
		if (errno == ENOENT)
		{
			if (missing_ok)
			{
				FIN_FILE_CRC32(use_crc32c, crc);
				return crc;
			}
		}

		elog(ERROR, "Cannot open file \"%s\": %s",
			file_path, strerror(errno));
	}

	/* calc CRC of file */
	for (;;)
	{
		if (interrupted)
			elog(ERROR, "interrupted during CRC calculation");

		len = gzread(fp, &buf, sizeof(buf));

		if (len <= 0)
		{
			/* we either run into eof or error */
			if (gzeof(fp))
				break;
			else
			{
				const char *err_str = NULL;

                err_str = gzerror(fp, &err);
                elog(ERROR, "Cannot read from compressed file %s", err_str);
			}
		}

		/* update CRC */
		COMP_FILE_CRC32(use_crc32c, crc, buf, len);
	}

	FIN_FILE_CRC32(use_crc32c, crc);
	gzclose(fp);

	return crc;
}

/*
 * Read the file to compute its CRC.
 * As a handy side effect, we return filesize via bytes_read parameter.
 */
pg_crc32
pgFileGetCRC(const char *file_path, bool use_crc32c, bool raise_on_deleted,
			 size_t *bytes_read, fio_location location)
{
	FILE	   *fp;
	pg_crc32	crc = 0;
	char		buf[STDIO_BUFSIZE];
	size_t		len = 0;
	size_t		total = 0;
	int			errno_tmp;

	INIT_FILE_CRC32(use_crc32c, crc);

	/* open file in binary read mode */
	fp = fio_fopen(file_path, PG_BINARY_R, location);
	if (fp == NULL)
	{
		if (!raise_on_deleted && errno == ENOENT)
		{
			FIN_FILE_CRC32(use_crc32c, crc);
			return crc;
		}
		else
			elog(ERROR, "cannot open file \"%s\": %s",
				file_path, strerror(errno));
	}

	/* calc CRC of file */
	for (;;)
	{
		if (interrupted)
			elog(ERROR, "interrupted during CRC calculation");

		len = fio_fread(fp, buf, sizeof(buf));
		if (len == 0)
			break;
		/* update CRC */
		COMP_FILE_CRC32(use_crc32c, crc, buf, len);
		total += len;
	}

	if (bytes_read)
		*bytes_read = total;

	errno_tmp = errno;
	if (len < 0)
		elog(WARNING, "cannot read \"%s\": %s", file_path,
			strerror(errno_tmp));

	FIN_FILE_CRC32(use_crc32c, crc);
	fio_fclose(fp);

	return crc;
}

=======
>>>>>>> e9c31759
void
pgFileFree(void *file)
{
	pgFile	   *file_ptr;

	if (file == NULL)
		return;

	file_ptr = (pgFile *) file;

	if (file_ptr->linked)
		free(file_ptr->linked);

	if (file_ptr->forkName)
		free(file_ptr->forkName);

	pfree(file_ptr->path);
	pfree(file_ptr->rel_path);
	pfree(file);
}

/* Compare two pgFile with their path in ascending order of ASCII code. */
int
pgFileComparePath(const void *f1, const void *f2)
{
	pgFile *f1p = *(pgFile **)f1;
	pgFile *f2p = *(pgFile **)f2;

	return strcmp(f1p->path, f2p->path);
}

/* Compare two pgFile with their path in ascending order of ASCII code. */
int
pgFileMapComparePath(const void *f1, const void *f2)
{
	page_map_entry *f1p = *(page_map_entry **)f1;
	page_map_entry *f2p = *(page_map_entry **)f2;

	return strcmp(f1p->path, f2p->path);
}

/* Compare two pgFile with their name in ascending order of ASCII code. */
int
pgFileCompareName(const void *f1, const void *f2)
{
	pgFile *f1p = *(pgFile **)f1;
	pgFile *f2p = *(pgFile **)f2;

	return strcmp(f1p->name, f2p->name);
}

/*
 * Compare two pgFile with their path and external_dir_num
 * in ascending order of ASCII code.
 */
int
pgFileComparePathWithExternal(const void *f1, const void *f2)
{
	pgFile *f1p = *(pgFile **)f1;
	pgFile *f2p = *(pgFile **)f2;
	int 		res;

	res = strcmp(f1p->path, f2p->path);
	if (!res)
	{
		if (f1p->external_dir_num > f2p->external_dir_num)
			return 1;
		else if (f1p->external_dir_num < f2p->external_dir_num)
			return -1;
		else
			return 0;
	}
	return res;
}

/*
 * Compare two pgFile with their relative path and external_dir_num in ascending
 * order of ASСII code.
 */
int
pgFileCompareRelPathWithExternal(const void *f1, const void *f2)
{
	pgFile *f1p = *(pgFile **)f1;
	pgFile *f2p = *(pgFile **)f2;
	int 		res;

	res = strcmp(f1p->rel_path, f2p->rel_path);
	if (res == 0)
	{
		if (f1p->external_dir_num > f2p->external_dir_num)
			return 1;
		else if (f1p->external_dir_num < f2p->external_dir_num)
			return -1;
		else
			return 0;
	}
	return res;
}

/* Compare two pgFile with their path in descending order of ASCII code. */
int
pgFileComparePathDesc(const void *f1, const void *f2)
{
	return -pgFileComparePath(f1, f2);
}

/*
 * Compare two pgFile with their path and external_dir_num
 * in descending order of ASCII code.
 */
int
pgFileComparePathWithExternalDesc(const void *f1, const void *f2)
{
	return -pgFileComparePathWithExternal(f1, f2);
}

/*
 * Compare two pgFile with their rel_path and external_dir_num
 * in descending order of ASCII code.
 */
int
pgFileCompareRelPathWithExternalDesc(const void *f1, const void *f2)
{
	return -pgFileCompareRelPathWithExternal(f1, f2);
}

/* Compare two pgFile with their linked directory path. */
int
pgFileCompareLinked(const void *f1, const void *f2)
{
	pgFile	   *f1p = *(pgFile **)f1;
	pgFile	   *f2p = *(pgFile **)f2;

	return strcmp(f1p->linked, f2p->linked);
}

/* Compare two pgFile with their size */
int
pgFileCompareSize(const void *f1, const void *f2)
{
	pgFile *f1p = *(pgFile **)f1;
	pgFile *f2p = *(pgFile **)f2;

	if (f1p->size > f2p->size)
		return 1;
	else if (f1p->size < f2p->size)
		return -1;
	else
		return 0;
}

static int
pgCompareString(const void *str1, const void *str2)
{
	return strcmp(*(char **) str1, *(char **) str2);
}

/* Compare two Oids */
int
pgCompareOid(const void *f1, const void *f2)
{
	Oid *v1 = *(Oid **) f1;
	Oid *v2 = *(Oid **) f2;

	if (*v1 > *v2)
		return 1;
	else if (*v1 < *v2)
		return -1;
	else
		return 0;}


void
db_map_entry_free(void *entry)
{
	db_map_entry *m = (db_map_entry *) entry;

	free(m->datname);
	free(entry);
}

/*
 * List files, symbolic links and directories in the directory "root" and add
 * pgFile objects to "files".  We add "root" to "files" if add_root is true.
 *
 * When follow_symlink is true, symbolic link is ignored and only file or
 * directory linked to will be listed.
 */
void
dir_list_file(parray *files, const char *root, bool exclude, bool follow_symlink,
			  bool add_root, int external_dir_num, fio_location location)
{
	pgFile	   *file;

	file = pgFileNew(root, "", follow_symlink, external_dir_num, location);
	if (file == NULL)
	{
		/* For external directory this is not ok */
		if (external_dir_num > 0)
			elog(ERROR, "External directory is not found: \"%s\"", root);
		else
			return;
	}

	if (!S_ISDIR(file->mode))
	{
		if (external_dir_num > 0)
			elog(ERROR, " --external-dirs option \"%s\": directory or symbolic link expected",
				 file->path);
		else
			elog(WARNING, "Skip \"%s\": unexpected file format", file->path);
		return;
	}
	if (add_root)
		parray_append(files, file);

	dir_list_file_internal(files, file, exclude, follow_symlink,
						   external_dir_num, location);

	if (!add_root)
		pgFileFree(file);
}

#define CHECK_FALSE				0
#define CHECK_TRUE				1
#define CHECK_EXCLUDE_FALSE		2

/*
 * Check file or directory.
 *
 * Check for exclude.
 * Extract information about the file parsing its name.
 * Skip files:
 * - skip temp tables files
 * - skip unlogged tables files
 * Skip recursive tablespace content
 * Set flags for:
 * - database directories
 * - datafiles
 */
static char
dir_check_file(pgFile *file)
{
	int			i;
	int			sscanf_res;
	bool		in_tablespace = false;

	in_tablespace = path_is_prefix_of_path(PG_TBLSPC_DIR, file->rel_path);

	/* Check if we need to exclude file by name */
	if (S_ISREG(file->mode))
	{
		if (!exclusive_backup)
		{
			for (i = 0; pgdata_exclude_files_non_exclusive[i]; i++)
				if (strcmp(file->name,
						   pgdata_exclude_files_non_exclusive[i]) == 0)
				{
					/* Skip */
					elog(VERBOSE, "Excluding file: %s", file->name);
					return CHECK_FALSE;
				}
		}

		for (i = 0; pgdata_exclude_files[i]; i++)
			if (strcmp(file->name, pgdata_exclude_files[i]) == 0)
			{
				/* Skip */
				elog(VERBOSE, "Excluding file: %s", file->name);
				return CHECK_FALSE;
			}
	}
	/*
	 * If the directory name is in the exclude list, do not list the
	 * contents.
	 */
	else if (S_ISDIR(file->mode) && !in_tablespace)
	{
		/*
		 * If the item in the exclude list starts with '/', compare to
		 * the absolute path of the directory. Otherwise compare to the
		 * directory name portion.
		 */
		for (i = 0; pgdata_exclude_dir[i]; i++)
		{
			/* Full-path exclude*/
			if (pgdata_exclude_dir[i][0] == '/')
			{
				if (strcmp(file->path, pgdata_exclude_dir[i]) == 0)
				{
					elog(VERBOSE, "Excluding directory content: %s",
						 file->name);
					return CHECK_EXCLUDE_FALSE;
				}
			}
			else if (strcmp(file->name, pgdata_exclude_dir[i]) == 0)
			{
				elog(VERBOSE, "Excluding directory content: %s",
					 file->name);
				return CHECK_EXCLUDE_FALSE;
			}
		}
	}

	/*
	 * Do not copy tablespaces twice. It may happen if the tablespace is located
	 * inside the PGDATA.
	 */
	if (S_ISDIR(file->mode) &&
		strcmp(file->name, TABLESPACE_VERSION_DIRECTORY) == 0)
	{
		Oid			tblspcOid;
		char		tmp_rel_path[MAXPGPATH];

		/*
		 * Valid path for the tablespace is
		 * pg_tblspc/tblsOid/TABLESPACE_VERSION_DIRECTORY
		 */
		if (!path_is_prefix_of_path(PG_TBLSPC_DIR, file->rel_path))
			return CHECK_FALSE;
		sscanf_res = sscanf(file->rel_path, PG_TBLSPC_DIR "/%u/%s",
							&tblspcOid, tmp_rel_path);
		if (sscanf_res == 0)
			return CHECK_FALSE;
	}

	if (in_tablespace)
	{
		char		tmp_rel_path[MAXPGPATH];

		sscanf_res = sscanf(file->rel_path, PG_TBLSPC_DIR "/%u/%[^/]/%u/",
							&(file->tblspcOid), tmp_rel_path,
							&(file->dbOid));

		/*
		 * We should skip other files and directories rather than
		 * TABLESPACE_VERSION_DIRECTORY, if this is recursive tablespace.
		 */
		if (sscanf_res == 2 && strcmp(tmp_rel_path, TABLESPACE_VERSION_DIRECTORY) != 0)
			return CHECK_FALSE;

		if (sscanf_res == 3 && S_ISDIR(file->mode) &&
			strcmp(tmp_rel_path, TABLESPACE_VERSION_DIRECTORY) == 0)
			file->is_database = true;
	}
	else if (path_is_prefix_of_path("global", file->rel_path))
	{
		file->tblspcOid = GLOBALTABLESPACE_OID;

		if (S_ISDIR(file->mode) && strcmp(file->name, "global") == 0)
			file->is_database = true;
	}
	else if (path_is_prefix_of_path("base", file->rel_path))
	{
		file->tblspcOid = DEFAULTTABLESPACE_OID;

		sscanf(file->rel_path, "base/%u/", &(file->dbOid));

		if (S_ISDIR(file->mode) && strcmp(file->name, "base") != 0)
			file->is_database = true;
	}

	/* Do not backup ptrack_init files */
	if (S_ISREG(file->mode) && strcmp(file->name, "ptrack_init") == 0)
		return CHECK_FALSE;

	/*
	 * Check files located inside database directories including directory
	 * 'global'
	 */
	if (S_ISREG(file->mode) && file->tblspcOid != 0 &&
		file->name && file->name[0])
	{
		if (strcmp(file->name, "pg_internal.init") == 0)
			return CHECK_FALSE;
		/* Do not backup ptrack2.x map files */
		else if (strcmp(file->name, "ptrack.map") == 0)
			return CHECK_FALSE;
		else if (strcmp(file->name, "ptrack.map.mmap") == 0)
			return CHECK_FALSE;
		else if (strcmp(file->name, "ptrack.map.tmp") == 0)
			return CHECK_FALSE;
		/* Do not backup temp files */
		else if (file->name[0] == 't' && isdigit(file->name[1]))
			return CHECK_FALSE;
		else if (isdigit(file->name[0]))
		{
			char	   *fork_name;
			int			len;
			char		suffix[MAXPGPATH];

			fork_name = strstr(file->name, "_");
			if (fork_name)
			{
				/* Auxiliary fork of the relfile */
				sscanf(file->name, "%u_%s", &(file->relOid), file->forkName);

				/* Do not backup ptrack files */
				if (strcmp(file->forkName, "ptrack") == 0)
					return CHECK_FALSE;
			}
			else
			{
               /*
                * snapfs files:
                * RELFILENODE.BLOCKNO.snapmap.SNAPID
                * RELFILENODE.BLOCKNO.snap.SNAPID
                */
               if (strstr(file->name, "snap") != NULL)
                       return true;

				len = strlen(file->name);
				/* reloid.cfm */
				if (len > 3 && strcmp(file->name + len - 3, "cfm") == 0)
					return CHECK_TRUE;

				sscanf_res = sscanf(file->name, "%u.%d.%s", &(file->relOid),
									&(file->segno), suffix);
				if (sscanf_res == 0)
					elog(ERROR, "Cannot parse file name \"%s\"", file->name);
				else if (sscanf_res == 1 || sscanf_res == 2)
					file->is_datafile = true;
			}
		}
	}

	return CHECK_TRUE;
}

/*
 * List files in parent->path directory.  If "exclude" is true do not add into
 * "files" files from pgdata_exclude_files and directories from
 * pgdata_exclude_dir.
 */
static void
dir_list_file_internal(parray *files, pgFile *parent, bool exclude,
					   bool follow_symlink,
					   int external_dir_num, fio_location location)
{
	DIR			  *dir;
	struct dirent *dent;

	if (!S_ISDIR(parent->mode))
		elog(ERROR, "\"%s\" is not a directory", parent->path);

	/* Open directory and list contents */
	dir = fio_opendir(parent->path, location);
	if (dir == NULL)
	{
		if (errno == ENOENT)
		{
			/* Maybe the directory was removed */
			return;
		}
		elog(ERROR, "Cannot open directory \"%s\": %s",
			 parent->path, strerror(errno));
	}

	errno = 0;
	while ((dent = fio_readdir(dir)))
	{
		pgFile	   *file;
		char		child[MAXPGPATH];
		char		rel_child[MAXPGPATH];
		char		check_res;

		join_path_components(child, parent->path, dent->d_name);
		join_path_components(rel_child, parent->rel_path, dent->d_name);

		file = pgFileNew(child, rel_child, follow_symlink, external_dir_num,
						 location);
		if (file == NULL)
			continue;

		/* Skip entries point current dir or parent dir */
		if (S_ISDIR(file->mode) &&
			(strcmp(dent->d_name, ".") == 0 || strcmp(dent->d_name, "..") == 0))
		{
			pgFileFree(file);
			continue;
		}

		/*
		 * Add only files, directories and links. Skip sockets and other
		 * unexpected file formats.
		 */
		if (!S_ISDIR(file->mode) && !S_ISREG(file->mode))
		{
			elog(WARNING, "Skip \"%s\": unexpected file format", file->path);
			pgFileFree(file);
			continue;
		}

		if (exclude)
		{
			check_res = dir_check_file(file);
			if (check_res == CHECK_FALSE)
			{
				/* Skip */
				pgFileFree(file);
				continue;
			}
			else if (check_res == CHECK_EXCLUDE_FALSE)
			{
				/* We add the directory itself which content was excluded */
				parray_append(files, file);
				continue;
			}
		}

		parray_append(files, file);

		/*
		 * If the entry is a directory call dir_list_file_internal()
		 * recursively.
		 */
		if (S_ISDIR(file->mode))
			dir_list_file_internal(files, file, exclude, follow_symlink,
								   external_dir_num, location);
	}

	if (errno && errno != ENOENT)
	{
		int			errno_tmp = errno;
		fio_closedir(dir);
		elog(ERROR, "Cannot read directory \"%s\": %s",
			 parent->path, strerror(errno_tmp));
	}
	fio_closedir(dir);
}

/*
 * Retrieve tablespace path, either relocated or original depending on whether
 * -T was passed or not.
 *
 * Copy of function get_tablespace_mapping() from pg_basebackup.c.
 */
static const char *
get_tablespace_mapping(const char *dir)
{
	TablespaceListCell *cell;

	for (cell = tablespace_dirs.head; cell; cell = cell->next)
		if (strcmp(dir, cell->old_dir) == 0)
			return cell->new_dir;

	return dir;
}

/*
 * Split argument into old_dir and new_dir and append to mapping
 * list.
 *
 * Copy of function tablespace_list_append() from pg_basebackup.c.
 */
static void
opt_path_map(ConfigOption *opt, const char *arg, TablespaceList *list,
			 const char *type)
{
	TablespaceListCell *cell = pgut_new(TablespaceListCell);
	char	   *dst;
	char	   *dst_ptr;
	const char *arg_ptr;

	memset(cell, 0, sizeof(TablespaceListCell));
	dst_ptr = dst = cell->old_dir;
	for (arg_ptr = arg; *arg_ptr; arg_ptr++)
	{
		if (dst_ptr - dst >= MAXPGPATH)
			elog(ERROR, "directory name too long");

		if (*arg_ptr == '\\' && *(arg_ptr + 1) == '=')
			;					/* skip backslash escaping = */
		else if (*arg_ptr == '=' && (arg_ptr == arg || *(arg_ptr - 1) != '\\'))
		{
			if (*cell->new_dir)
				elog(ERROR, "multiple \"=\" signs in %s mapping\n", type);
			else
				dst = dst_ptr = cell->new_dir;
		}
		else
			*dst_ptr++ = *arg_ptr;
	}

	if (!*cell->old_dir || !*cell->new_dir)
		elog(ERROR, "invalid %s mapping format \"%s\", "
			 "must be \"OLDDIR=NEWDIR\"", type, arg);
	canonicalize_path(cell->old_dir);
	canonicalize_path(cell->new_dir);

	/*
	 * This check isn't absolutely necessary.  But all tablespaces are created
	 * with absolute directories, so specifying a non-absolute path here would
	 * just never match, possibly confusing users.  It's also good to be
	 * consistent with the new_dir check.
	 */
	if (!is_absolute_path(cell->old_dir))
		elog(ERROR, "old directory is not an absolute path in %s mapping: %s\n",
			 type, cell->old_dir);

	if (!is_absolute_path(cell->new_dir))
		elog(ERROR, "new directory is not an absolute path in %s mapping: %s\n",
			 type, cell->new_dir);

	if (list->tail)
		list->tail->next = cell;
	else
		list->head = cell;
	list->tail = cell;
}

/* Parse tablespace mapping */
void
opt_tablespace_map(ConfigOption *opt, const char *arg)
{
	opt_path_map(opt, arg, &tablespace_dirs, "tablespace");
}

/* Parse external directories mapping */
void
opt_externaldir_map(ConfigOption *opt, const char *arg)
{
	opt_path_map(opt, arg, &external_remap_list, "external directory");
}

/*
 * Create directories from **dest_files** in **data_dir**.
 *
 * If **extract_tablespaces** is true then try to extract tablespace data
 * directories into their initial path using tablespace_map file.
 * Use **backup_dir** for tablespace_map extracting.
 *
 * Enforce permissions from backup_content.control. The only
 * problem now is with PGDATA itself.
 * TODO: we must preserve PGDATA permissions somewhere. Is it actually a problem?
 * Shouldn`t starting postgres force correct permissions on PGDATA?
 *
 * TODO: symlink handling. If user located symlink in PG_TBLSPC_DIR, it will
 * be restored as directory.
 */
void
create_data_directories(parray *dest_files, const char *data_dir, const char *backup_dir,
						bool extract_tablespaces, fio_location location)
{
	int			i;
	parray		*links = NULL;
	mode_t		pg_tablespace_mode = DIR_PERMISSION;
	char		to_path[MAXPGPATH];

	/* get tablespace map */
	if (extract_tablespaces)
	{
		links = parray_new();
		read_tablespace_map(links, backup_dir);
		/* Sort links by a link name */
		parray_qsort(links, pgFileCompareName);
	}

	/*
	 * We have no idea about tablespace permission
	 * For PG < 11 we can just force default permissions.
	 */
#if PG_VERSION_NUM >= 110000
	if (links)
	{
		/* For PG>=11 we use temp kludge: trust permissions on 'pg_tblspc'
		 * and force them on every tablespace.
		 * TODO: remove kludge and ask data_directory_mode
		 * at the start of backup.
		 */
		for (i = 0; i < parray_num(dest_files); i++)
		{
			pgFile	   *file = (pgFile *) parray_get(dest_files, i);

			if (!S_ISDIR(file->mode))
				continue;

			/* skip external directory content */
			if (file->external_dir_num != 0)
				continue;

			/* look for 'pg_tblspc' directory  */
			if (strcmp(file->rel_path, PG_TBLSPC_DIR) == 0)
			{
				pg_tablespace_mode = file->mode;
				break;
			}
		}
	}
#endif

	/*
	 * We iterate over dest_files and for every directory with parent 'pg_tblspc'
	 * we must lookup this directory name in tablespace map.
	 * If we got a match, we treat this directory as tablespace.
	 * It means that we create directory specified in tablespace_map and
	 * original directory created as symlink to it.
	 */

	elog(LOG, "Restore directories and symlinks...");

	/* create directories */
	for (i = 0; i < parray_num(dest_files); i++)
	{
		char parent_dir[MAXPGPATH];
		pgFile	   *dir = (pgFile *) parray_get(dest_files, i);

		if (!S_ISDIR(dir->mode))
			continue;

		/* skip external directory content */
		if (dir->external_dir_num != 0)
			continue;

		/* tablespace_map exists */
		if (links)
		{
			/* get parent dir of rel_path */
			strncpy(parent_dir, dir->rel_path, MAXPGPATH);
			get_parent_directory(parent_dir);

			/* check if directory is actually link to tablespace */
			if (strcmp(parent_dir, PG_TBLSPC_DIR) == 0)
			{
				/* this directory located in pg_tblspc
				 * check it against tablespace map
				 */
				pgFile **link = (pgFile **) parray_bsearch(links, dir, pgFileCompareName);

				/* got match */
				if (link)
				{
					const char *linked_path = get_tablespace_mapping((*link)->linked);

					if (!is_absolute_path(linked_path))
							elog(ERROR, "Tablespace directory is not an absolute path: %s\n",
								 linked_path);

					join_path_components(to_path, data_dir, dir->rel_path);

					elog(VERBOSE, "Create directory \"%s\" and symbolic link \"%s\"",
							 linked_path, to_path);

					/* create tablespace directory */
					fio_mkdir(linked_path, pg_tablespace_mode, location);

					/* create link to linked_path */
					if (fio_symlink(linked_path, to_path, location) < 0)
						elog(ERROR, "Could not create symbolic link \"%s\": %s",
							 to_path, strerror(errno));

					continue;
				}
			}
		}

		/* This is not symlink, create directory */
		elog(VERBOSE, "Create directory \"%s\"", dir->rel_path);

		join_path_components(to_path, data_dir, dir->rel_path);
		fio_mkdir(to_path, dir->mode, location);
	}

	if (extract_tablespaces)
	{
		parray_walk(links, pgFileFree);
		parray_free(links);
	}
}

/*
 * Read names of symbolic names of tablespaces with links to directories from
 * tablespace_map or tablespace_map.txt.
 */
void
read_tablespace_map(parray *files, const char *backup_dir)
{
	FILE	   *fp;
	char		db_path[MAXPGPATH],
				map_path[MAXPGPATH];
	char		buf[MAXPGPATH * 2];

	join_path_components(db_path, backup_dir, DATABASE_DIR);
	join_path_components(map_path, db_path, PG_TABLESPACE_MAP_FILE);

	/* Exit if database/tablespace_map doesn't exist */
	if (!fileExists(map_path, FIO_BACKUP_HOST))
	{
		elog(LOG, "there is no file tablespace_map");
		return;
	}

	fp = fio_open_stream(map_path, FIO_BACKUP_HOST);
	if (fp == NULL)
		elog(ERROR, "cannot open \"%s\": %s", map_path, strerror(errno));

	while (fgets(buf, lengthof(buf), fp))
	{
		char		link_name[MAXPGPATH],
					path[MAXPGPATH];
		pgFile	   *file;

		if (sscanf(buf, "%1023s %1023s", link_name, path) != 2)
			elog(ERROR, "invalid format found in \"%s\"", map_path);

		file = pgut_new(pgFile);
		memset(file, 0, sizeof(pgFile));

		file->path = pgut_malloc(strlen(link_name) + 1);
		strcpy(file->path, link_name);

		file->name = file->path;

		file->linked = pgut_malloc(strlen(path) + 1);
		strcpy(file->linked, path);

		canonicalize_path(file->linked);
		canonicalize_path(file->path);

		parray_append(files, file);
	}

	if (ferror(fp))
			elog(ERROR, "Failed to read from file: \"%s\"", map_path);

	fio_close_stream(fp);
}

/*
 * Check that all tablespace mapping entries have correct linked directory
 * paths. Linked directories must be empty or do not exist.
 *
 * If tablespace-mapping option is supplied, all OLDDIR entries must have
 * entries in tablespace_map file.
 */
void
check_tablespace_mapping(pgBackup *backup)
{
//	char		this_backup_path[MAXPGPATH];
	parray	   *links;
	size_t		i;
	TablespaceListCell *cell;
	pgFile	   *tmp_file = pgut_new(pgFile);

	links = parray_new();

//	pgBackupGetPath(backup, this_backup_path, lengthof(this_backup_path), NULL);
	read_tablespace_map(links, backup->root_dir);
	/* Sort links by the path of a linked file*/
	parray_qsort(links, pgFileCompareLinked);

	elog(LOG, "check tablespace directories of backup %s",
			base36enc(backup->start_time));

	/* 1 - each OLDDIR must have an entry in tablespace_map file (links) */
	for (cell = tablespace_dirs.head; cell; cell = cell->next)
	{
		tmp_file->linked = cell->old_dir;

		if (parray_bsearch(links, tmp_file, pgFileCompareLinked) == NULL)
			elog(ERROR, "--tablespace-mapping option's old directory "
				 "doesn't have an entry in tablespace_map file: \"%s\"",
				 cell->old_dir);
	}

	/* 2 - all linked directories must be empty */
	for (i = 0; i < parray_num(links); i++)
	{
		pgFile	   *link = (pgFile *) parray_get(links, i);
		const char *linked_path = link->linked;
		TablespaceListCell *cell;

		for (cell = tablespace_dirs.head; cell; cell = cell->next)
			if (strcmp(link->linked, cell->old_dir) == 0)
			{
				linked_path = cell->new_dir;
				break;
			}

		if (!is_absolute_path(linked_path))
			elog(ERROR, "tablespace directory is not an absolute path: %s\n",
				 linked_path);

		if (!dir_is_empty(linked_path, FIO_DB_HOST))
			elog(ERROR, "restore tablespace destination is not empty: \"%s\"",
				 linked_path);
	}

	free(tmp_file);
	parray_walk(links, pgFileFree);
	parray_free(links);
}

void
check_external_dir_mapping(pgBackup *backup)
{
	TablespaceListCell *cell;
	parray *external_dirs_to_restore;
	int		i;

	elog(LOG, "check external directories of backup %s",
			base36enc(backup->start_time));

	if (!backup->external_dir_str)
	{
	 	if (external_remap_list.head)
			elog(ERROR, "--external-mapping option's old directory doesn't "
				 "have an entry in list of external directories of current "
				 "backup: \"%s\"", external_remap_list.head->old_dir);
		return;
	}

	external_dirs_to_restore = make_external_directory_list(
													backup->external_dir_str,
													false);
	/* 1 - each OLDDIR must have an entry in external_dirs_to_restore */
	for (cell = external_remap_list.head; cell; cell = cell->next)
	{
		bool		found = false;

		for (i = 0; i < parray_num(external_dirs_to_restore); i++)
		{
			char	    *external_dir = parray_get(external_dirs_to_restore, i);

			if (strcmp(cell->old_dir, external_dir) == 0)
			{
				/* Swap new dir name with old one, it is used by 2-nd step */
				parray_set(external_dirs_to_restore, i,
						   pgut_strdup(cell->new_dir));
				pfree(external_dir);

				found = true;
				break;
			}
		}
		if (!found)
			elog(ERROR, "--external-mapping option's old directory doesn't "
				 "have an entry in list of external directories of current "
				 "backup: \"%s\"", cell->old_dir);
	}

	/* 2 - all linked directories must be empty */
	for (i = 0; i < parray_num(external_dirs_to_restore); i++)
	{
		char	    *external_dir = (char *) parray_get(external_dirs_to_restore,
														i);

		if (!dir_is_empty(external_dir, FIO_DB_HOST))
			elog(ERROR, "External directory is not empty: \"%s\"",
				 external_dir);
	}

	free_dir_list(external_dirs_to_restore);
}

char *
get_external_remap(char *current_dir)
{
	TablespaceListCell *cell;

	for (cell = external_remap_list.head; cell; cell = cell->next)
	{
		char *old_dir = cell->old_dir;

		if (strcmp(old_dir, current_dir) == 0)
			return cell->new_dir;
	}
	return current_dir;
}

/* Parsing states for get_control_value() */
#define CONTROL_WAIT_NAME			1
#define CONTROL_INNAME				2
#define CONTROL_WAIT_COLON			3
#define CONTROL_WAIT_VALUE			4
#define CONTROL_INVALUE				5
#define CONTROL_WAIT_NEXT_NAME		6

/*
 * Get value from json-like line "str" of backup_content.control file.
 *
 * The line has the following format:
 *   {"name1":"value1", "name2":"value2"}
 *
 * The value will be returned to "value_str" as string if it is not NULL. If it
 * is NULL the value will be returned to "value_int64" as int64.
 *
 * Returns true if the value was found in the line.
 */
static bool
get_control_value(const char *str, const char *name,
				  char *value_str, int64 *value_int64, bool is_mandatory)
{
	int			state = CONTROL_WAIT_NAME;
	char	   *name_ptr = (char *) name;
	char	   *buf = (char *) str;
	char		buf_int64[32],	/* Buffer for "value_int64" */
			   *buf_int64_ptr = buf_int64;

	/* Set default values */
	if (value_str)
		*value_str = '\0';
	else if (value_int64)
		*value_int64 = 0;

	while (*buf)
	{
		switch (state)
		{
			case CONTROL_WAIT_NAME:
				if (*buf == '"')
					state = CONTROL_INNAME;
				else if (IsAlpha(*buf))
					goto bad_format;
				break;
			case CONTROL_INNAME:
				/* Found target field. Parse value. */
				if (*buf == '"')
					state = CONTROL_WAIT_COLON;
				/* Check next field */
				else if (*buf != *name_ptr)
				{
					name_ptr = (char *) name;
					state = CONTROL_WAIT_NEXT_NAME;
				}
				else
					name_ptr++;
				break;
			case CONTROL_WAIT_COLON:
				if (*buf == ':')
					state = CONTROL_WAIT_VALUE;
				else if (!IsSpace(*buf))
					goto bad_format;
				break;
			case CONTROL_WAIT_VALUE:
				if (*buf == '"')
				{
					state = CONTROL_INVALUE;
					buf_int64_ptr = buf_int64;
				}
				else if (IsAlpha(*buf))
					goto bad_format;
				break;
			case CONTROL_INVALUE:
				/* Value was parsed, exit */
				if (*buf == '"')
				{
					if (value_str)
					{
						*value_str = '\0';
					}
					else if (value_int64)
					{
						/* Length of buf_uint64 should not be greater than 31 */
						if (buf_int64_ptr - buf_int64 >= 32)
							elog(ERROR, "field \"%s\" is out of range in the line %s of the file %s",
								 name, str, DATABASE_FILE_LIST);

						*buf_int64_ptr = '\0';
						if (!parse_int64(buf_int64, value_int64, 0))
						{
							/* We assume that too big value is -1 */
							if (errno == ERANGE)
								*value_int64 = BYTES_INVALID;
							else
								goto bad_format;
						}
					}

					return true;
				}
				else
				{
					if (value_str)
					{
						*value_str = *buf;
						value_str++;
					}
					else
					{
						*buf_int64_ptr = *buf;
						buf_int64_ptr++;
					}
				}
				break;
			case CONTROL_WAIT_NEXT_NAME:
				if (*buf == ',')
					state = CONTROL_WAIT_NAME;
				break;
			default:
				/* Should not happen */
				break;
		}

		buf++;
	}

	/* There is no close quotes */
	if (state == CONTROL_INNAME || state == CONTROL_INVALUE)
		goto bad_format;

	/* Did not find target field */
	if (is_mandatory)
		elog(ERROR, "field \"%s\" is not found in the line %s of the file %s",
			 name, str, DATABASE_FILE_LIST);
	return false;

bad_format:
	elog(ERROR, "%s file has invalid format in line %s",
		 DATABASE_FILE_LIST, str);
	return false;	/* Make compiler happy */
}

/*
 * Construct parray of pgFile from the backup content list.
 * If root is not NULL, path will be absolute path.
 */
parray *
dir_read_file_list(const char *root, const char *external_prefix,
				   const char *file_txt, fio_location location)
{
	FILE   *fp;
	parray *files;
	char	buf[MAXPGPATH * 2];

	fp = fio_open_stream(file_txt, location);
	if (fp == NULL)
		elog(ERROR, "cannot open \"%s\": %s", file_txt, strerror(errno));

	files = parray_new();

	while (fgets(buf, lengthof(buf), fp))
	{
		char		path[MAXPGPATH];
		char		filepath[MAXPGPATH];
		char		linked[MAXPGPATH];
		char		compress_alg_string[MAXPGPATH];
		int64		write_size,
					mode,		/* bit length of mode_t depends on platforms */
					is_datafile,
					is_cfs,
					external_dir_num,
					crc,
					segno,
					n_blocks,
					dbOid;		/* used for partial restore */
		pgFile	   *file;

		get_control_value(buf, "path", path, NULL, true);
		get_control_value(buf, "size", NULL, &write_size, true);
		get_control_value(buf, "mode", NULL, &mode, true);
		get_control_value(buf, "is_datafile", NULL, &is_datafile, true);
		get_control_value(buf, "is_cfs", NULL, &is_cfs, false);
		get_control_value(buf, "crc", NULL, &crc, true);
		get_control_value(buf, "compress_alg", compress_alg_string, NULL, false);
		get_control_value(buf, "external_dir_num", NULL, &external_dir_num, false);
		get_control_value(buf, "dbOid", NULL, &dbOid, false);

		if (external_dir_num && external_prefix)
		{
			char temp[MAXPGPATH];

			makeExternalDirPathByNum(temp, external_prefix, external_dir_num);
			join_path_components(filepath, temp, path);
		}
		else if (root)
			join_path_components(filepath, root, path);
		else
			strcpy(filepath, path);

		file = pgFileInit(filepath, path);

		file->write_size = (int64) write_size;
		file->mode = (mode_t) mode;
		file->is_datafile = is_datafile ? true : false;
		file->is_cfs = is_cfs ? true : false;
		file->crc = (pg_crc32) crc;
		file->compress_alg = parse_compress_alg(compress_alg_string);
		file->external_dir_num = external_dir_num;
		file->dbOid = dbOid ? dbOid : 0;

		/*
		 * Optional fields
		 */

		if (get_control_value(buf, "linked", linked, NULL, false) && linked[0])
		{
			file->linked = pgut_strdup(linked);
			canonicalize_path(file->linked);
		}

		if (get_control_value(buf, "segno", NULL, &segno, false))
			file->segno = (int) segno;

		if (get_control_value(buf, "n_blocks", NULL, &n_blocks, false))
			file->n_blocks = (int) n_blocks;

		parray_append(files, file);
	}

	if (ferror(fp))
		elog(ERROR, "Failed to read from file: \"%s\"", file_txt);

	fio_close_stream(fp);
	return files;
}

/*
 * Check if directory empty.
 */
bool
dir_is_empty(const char *path, fio_location location)
{
	DIR		   *dir;
	struct dirent *dir_ent;

	dir = fio_opendir(path, location);
	if (dir == NULL)
	{
		/* Directory in path doesn't exist */
		if (errno == ENOENT)
			return true;
		elog(ERROR, "cannot open directory \"%s\": %s", path, strerror(errno));
	}

	errno = 0;
	while ((dir_ent = fio_readdir(dir)))
	{
		/* Skip entries point current dir or parent dir */
		if (strcmp(dir_ent->d_name, ".") == 0 ||
			strcmp(dir_ent->d_name, "..") == 0)
			continue;

		/* Directory is not empty */
		fio_closedir(dir);
		return false;
	}
	if (errno)
		elog(ERROR, "cannot read directory \"%s\": %s", path, strerror(errno));

	fio_closedir(dir);

	return true;
}

/*
 * Return true if the path is a existing regular file.
 */
bool
fileExists(const char *path, fio_location location)
{
	struct stat buf;

	if (fio_stat(path, &buf, true, location) == -1 && errno == ENOENT)
		return false;
	else if (!S_ISREG(buf.st_mode))
		return false;
	else
		return true;
}

size_t
pgFileSize(const char *path)
{
	struct stat buf;

	if (stat(path, &buf) == -1)
		elog(ERROR, "Cannot stat file \"%s\": %s", path, strerror(errno));

	return buf.st_size;
}

/*
 * Construct parray containing remapped external directories paths
 * from string like /path1:/path2
 */
parray *
make_external_directory_list(const char *colon_separated_dirs, bool remap)
{
	char	   *p;
	parray	   *list = parray_new();
	char	   *tmp = pg_strdup(colon_separated_dirs);

#ifndef WIN32
#define EXTERNAL_DIRECTORY_DELIMITER ":"
#else
#define EXTERNAL_DIRECTORY_DELIMITER ";"
#endif

	p = strtok(tmp, EXTERNAL_DIRECTORY_DELIMITER);
	while(p!=NULL)
	{
		char	   *external_path = pg_strdup(p);

		canonicalize_path(external_path);
		if (is_absolute_path(external_path))
		{
			if (remap)
			{
				char	   *full_path = get_external_remap(external_path);

				if (full_path != external_path)
				{
					full_path = pg_strdup(full_path);
					pfree(external_path);
					external_path = full_path;
				}
			}
			parray_append(list, external_path);
		}
		else
			elog(ERROR, "External directory \"%s\" is not an absolute path",
				 external_path);

		p = strtok(NULL, EXTERNAL_DIRECTORY_DELIMITER);
	}
	pfree(tmp);
	parray_qsort(list, pgCompareString);
	return list;
}

/* Free memory of parray containing strings */
void
free_dir_list(parray *list)
{
	parray_walk(list, pfree);
	parray_free(list);
}

/* Append to string "path_prefix" int "dir_num" */
void
makeExternalDirPathByNum(char *ret_path, const char *path_prefix, const int dir_num)
{
	sprintf(ret_path, "%s%d", path_prefix, dir_num);
}

/* Check if "dir" presents in "dirs_list" */
bool
backup_contains_external(const char *dir, parray *dirs_list)
{
	void *search_result;

	if (!dirs_list) /* There is no external dirs in backup */
		return false;
	search_result = parray_bsearch(dirs_list, dir, pgCompareString);
	return search_result != NULL;
}

/*
 * Print database_map
 */
void
print_database_map(FILE *out, parray *database_map)
{
	int i;

	for (i = 0; i < parray_num(database_map); i++)
	{
		db_map_entry *db_entry = (db_map_entry *) parray_get(database_map, i);

		fio_fprintf(out, "{\"dbOid\":\"%u\", \"datname\":\"%s\"}\n",
				db_entry->dbOid, db_entry->datname);
	}

}

/*
 * Create file 'database_map' and add its meta to backup_files_list
 * NULL check for database_map must be done by the caller.
 */
void
write_database_map(pgBackup *backup, parray *database_map, parray *backup_files_list)
{
	FILE		*fp;
	pgFile		*file;
	char		database_dir[MAXPGPATH];
	char		database_map_path[MAXPGPATH];

//	pgBackupGetPath(backup, path, lengthof(path), DATABASE_DIR);
	join_path_components(database_dir, backup->root_dir, DATABASE_DIR);
	join_path_components(database_map_path, database_dir, DATABASE_MAP);

	fp = fio_fopen(database_map_path, PG_BINARY_W, FIO_BACKUP_HOST);
	if (fp == NULL)
		elog(ERROR, "Cannot open database map \"%s\": %s", database_map_path,
			 strerror(errno));

	print_database_map(fp, database_map);
	if (fio_fflush(fp) || fio_fclose(fp))
	{
		fio_unlink(database_map_path, FIO_BACKUP_HOST);
		elog(ERROR, "Cannot write database map \"%s\": %s",
			 database_map_path, strerror(errno));
	}

	/* Add metadata to backup_content.control */
	file = pgFileNew(database_map_path, DATABASE_MAP, true, 0,
								 FIO_BACKUP_HOST);
	pfree(file->path);
	file->path = pgut_strdup(DATABASE_MAP);
	file->crc = pgFileGetCRC(database_map_path, true, false);

	file->write_size = file->read_size;
	file->uncompressed_size = file->read_size;
	parray_append(backup_files_list, file);
}

/*
 * read database map, return NULL if database_map in empty or missing
 */
parray *
read_database_map(pgBackup *backup)
{
	FILE		*fp;
	parray 		*database_map;
	char		buf[MAXPGPATH];
	char		path[MAXPGPATH];
	char		database_map_path[MAXPGPATH];

//	pgBackupGetPath(backup, path, lengthof(path), DATABASE_DIR);
	join_path_components(path, backup->root_dir, DATABASE_DIR);
	join_path_components(database_map_path, path, DATABASE_MAP);

	fp = fio_open_stream(database_map_path, FIO_BACKUP_HOST);
	if (fp == NULL)
	{
		/* It is NOT ok for database_map to be missing at this point, so
		 * we should error here.
		 * It`s a job of the caller to error if database_map is not empty.
		 */
		elog(ERROR, "Cannot open \"%s\": %s", database_map_path, strerror(errno));
	}

	database_map = parray_new();

	while (fgets(buf, lengthof(buf), fp))
	{
		char datname[MAXPGPATH];
		int64 dbOid;

		db_map_entry *db_entry = (db_map_entry *) pgut_malloc(sizeof(db_map_entry));

		get_control_value(buf, "dbOid", NULL, &dbOid, true);
		get_control_value(buf, "datname", datname, NULL, true);

		db_entry->dbOid = dbOid;
		db_entry->datname = pgut_strdup(datname);

		parray_append(database_map, db_entry);
	}

	if (ferror(fp))
			elog(ERROR, "Failed to read from file: \"%s\"", database_map_path);

	fio_close_stream(fp);

	/* Return NULL if file is empty */
	if (parray_num(database_map) == 0)
	{
		parray_free(database_map);
		return NULL;
	}

	return database_map;
}<|MERGE_RESOLUTION|>--- conflicted
+++ resolved
@@ -315,13 +315,11 @@
 	return crc;
 }
 
-<<<<<<< HEAD
 /*
  * Read the local file to compute its CRC.
  * We cannot make decision about file decompression because
  * user may ask to backup already compressed files and we should be
  * obvious about it.
- * TODO: add decompression option.
  */
 pg_crc32
 pgFileGetCRCgz(const char *file_path, bool use_crc32c, bool missing_ok)
@@ -442,8 +440,6 @@
 	return crc;
 }
 
-=======
->>>>>>> e9c31759
 void
 pgFileFree(void *file)
 {
