--- conflicted
+++ resolved
@@ -15,6 +15,7 @@
 #endif
 #include "catalog/pg_tablespace.h"
 
+#include <libgen.h>
 #include <unistd.h>
 #include <sys/stat.h>
 #include <dirent.h>
@@ -426,12 +427,7 @@
 		parray_append(files, file);
 	}
 
-<<<<<<< HEAD
 	dir_list_file_internal(files, root, file, exclude, omit_symlink, black_list, is_extra);
-	parray_qsort(files, pgFileComparePath);
-=======
-	dir_list_file_internal(files, root, file, exclude, omit_symlink, black_list);
->>>>>>> 31b9da4f
 }
 
 /*
@@ -1202,25 +1198,17 @@
 		else if(file->is_extra)
 			path = GetRelativePath(path, file->extradir);
 
-<<<<<<< HEAD
-		fprintf(out, "{\"path\":\"%s\", \"size\":\"%lu\",\"mode\":\"%u\","
-					 "\"is_datafile\":\"%u\", \"is_cfs\":\"%u\", \"crc\":\"%u\","
-					 "\"compress_alg\":\"%s\", \"is_extra\":\"%u\"",
-				path, (unsigned long) file->write_size, file->mode,
-				file->is_datafile?1:0, file->is_cfs?1:0, file->crc,
-				deparse_compress_alg(file->compress_alg), file->is_extra?1:0);
-
-		if (file->extradir)
-			fprintf(out, ",\"extradir\":\"%s\"", file->extradir);
-=======
 		fprintf(out, "{\"path\":\"%s\", \"size\":\"" INT64_FORMAT "\", "
 					 "\"mode\":\"%u\", \"is_datafile\":\"%u\", "
 					 "\"is_cfs\":\"%u\", \"crc\":\"%u\", "
-					 "\"compress_alg\":\"%s\"",
+					 "\"compress_alg\":\"%s\", \"is_extra\":\"%u\"",
 				path, file->write_size, file->mode,
 				file->is_datafile ? 1 : 0, file->is_cfs ? 1 : 0, file->crc,
-				deparse_compress_alg(file->compress_alg));
->>>>>>> 31b9da4f
+				deparse_compress_alg(file->compress_alg),
+				file->is_extra ? 1 : 0);
+
+		if (file->extradir)
+			fprintf(out, ",\"extradir\":\"%s\"", file->extradir);
 
 		if (file->is_datafile)
 			fprintf(out, ",\"segno\":\"%d\"", file->segno);
@@ -1405,12 +1393,8 @@
 		char		filepath[MAXPGPATH];
 		char		linked[MAXPGPATH];
 		char		compress_alg_string[MAXPGPATH];
-<<<<<<< HEAD
 		char		extradir_str[MAXPGPATH];
-		uint64		write_size,
-=======
 		int64		write_size,
->>>>>>> 31b9da4f
 					mode,		/* bit length of mode_t depends on platforms */
 					is_datafile,
 					is_cfs,
@@ -1427,11 +1411,7 @@
 		get_control_value(buf, "is_cfs", NULL, &is_cfs, false);
 		get_control_value(buf, "crc", NULL, &crc, true);
 		get_control_value(buf, "compress_alg", compress_alg_string, NULL, false);
-<<<<<<< HEAD
-		get_control_value(buf, "n_blocks", NULL, &n_blocks, false);
 		get_control_value(buf, "is_extra", NULL, &is_extra, false);
-=======
->>>>>>> 31b9da4f
 
 		if (root)
 			if (is_extra)
@@ -1443,17 +1423,13 @@
 
 		file = pgFileInit(filepath);
 
-<<<<<<< HEAD
 		file->is_extra = is_extra ? true : false;
 		if (is_extra)
 		{
 			get_control_value(buf, "extradir", extradir_str, NULL, true);
 			file->extradir = pgut_strdup(extradir_str);
 		}
-		file->write_size = (size_t) write_size;
-=======
 		file->write_size = (int64) write_size;
->>>>>>> 31b9da4f
 		file->mode = (mode_t) mode;
 		file->is_datafile = is_datafile ? true : false;
 		file->is_cfs = is_cfs ? true : false;
@@ -1466,10 +1442,6 @@
 
 		if (get_control_value(buf, "linked", linked, NULL, false) && linked[0])
 			file->linked = pgut_strdup(linked);
-<<<<<<< HEAD
-		file->segno = (int) segno;
-		file->n_blocks = (int) n_blocks;
-=======
 
 		if (get_control_value(buf, "segno", NULL, &segno, false))
 			file->segno = (int) segno;
@@ -1477,7 +1449,6 @@
 		if (get_control_value(buf, "n_blocks", NULL, &n_blocks, false))
 			file->n_blocks = (int) n_blocks;
 
->>>>>>> 31b9da4f
 		parray_append(files, file);
 	}
 
