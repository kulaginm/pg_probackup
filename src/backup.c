--- conflicted
+++ resolved
@@ -484,11 +484,8 @@
 	pgBackup   *prev_backup = NULL;
 	parray	   *prev_backup_filelist = NULL;
 	parray	   *backup_list = NULL;
-<<<<<<< HEAD
-=======
 	parray	   *external_dirs = NULL;
 
->>>>>>> 7f814942
 	pgFile	   *pg_control = NULL;
 
 	elog(LOG, "Database backup start");
@@ -550,11 +547,7 @@
 		pgBackupGetPath(prev_backup, prev_backup_filelist_path,
 						lengthof(prev_backup_filelist_path), DATABASE_FILE_LIST);
 		/* Files of previous backup needed by DELTA backup */
-<<<<<<< HEAD
-		prev_backup_filelist = dir_read_file_list(NULL, prev_backup_filelist_path, FIO_BACKUP_HOST);
-=======
-		prev_backup_filelist = dir_read_file_list(NULL, NULL, prev_backup_filelist_path);
->>>>>>> 7f814942
+		prev_backup_filelist = dir_read_file_list(NULL, NULL, prev_backup_filelist_path, FIO_BACKUP_HOST);
 
 		/* If lsn is not NULL, only pages with higher lsn will be copied. */
 		prev_backup_start_lsn = prev_backup->start_lsn;
@@ -652,11 +645,8 @@
 	if (IsReplicationProtocol())
 		get_remote_pgdata_filelist(backup_files_list);
 	else
-<<<<<<< HEAD
 		dir_list_file(backup_files_list, instance_config.pgdata,
-					  true, true, false, FIO_DB_HOST);
-=======
-		dir_list_file(backup_files_list, instance_config.pgdata, true, true, false, 0);
+					  true, true, false, 0, FIO_DB_HOST);
 
 	/*
 	 * Append to backup list all files and directories
@@ -667,8 +657,7 @@
 			/* External dirs numeration starts with 1.
 			 * 0 value is not external dir */
 			dir_list_file(backup_files_list, parray_get(external_dirs, i),
-						  false, true, false, i+1);
->>>>>>> 7f814942
+						  false, true, false, i+1, FIO_DB_HOST);
 
 	/* Sanity check for backup_files_list, thank you, Windows:
 	 * https://github.com/postgrespro/pg_probackup/issues/48
@@ -737,27 +726,18 @@
 			char		dirpath[MAXPGPATH];
 			char	   *dir_name;
 
-<<<<<<< HEAD
 			if (!IsReplicationProtocol())
-				dir_name = GetRelativePath(file->path, instance_config.pgdata);
-=======
-			if (!is_remote_backup)
 				if (file->external_dir_num)
 					dir_name = GetRelativePath(file->path,
 									parray_get(external_dirs,
 											   file->external_dir_num - 1));
 				else
 					dir_name = GetRelativePath(file->path, instance_config.pgdata);
->>>>>>> 7f814942
 			else
 				dir_name = file->path;
 
 			elog(VERBOSE, "Create directory \"%s\"", dir_name);
 
-<<<<<<< HEAD
-			join_path_components(dirpath, database_path, dir_name);
-			fio_mkdir(dirpath, DIR_PERMISSION, FIO_BACKUP_HOST);
-=======
 			if (file->external_dir_num)
 			{
 				char		temp[MAXPGPATH];
@@ -767,8 +747,7 @@
 			}
 			else
 				join_path_components(dirpath, database_path, dir_name);
-			dir_create_dir(dirpath, DIR_PERMISSION);
->>>>>>> 7f814942
+			fio_mkdir(dirpath, DIR_PERMISSION, FIO_BACKUP_HOST);
 		}
 
 		/* setup threads */
@@ -887,11 +866,7 @@
 		/* Scan backup PG_XLOG_DIR */
 		xlog_files_list = parray_new();
 		join_path_components(pg_xlog_path, database_path, PG_XLOG_DIR);
-<<<<<<< HEAD
-		dir_list_file(xlog_files_list, pg_xlog_path, false, true, false, FIO_BACKUP_HOST);
-=======
-		dir_list_file(xlog_files_list, pg_xlog_path, false, true, false, 0);
->>>>>>> 7f814942
+		dir_list_file(xlog_files_list, pg_xlog_path, false, true, false, 0, FIO_BACKUP_HOST);
 
 		for (i = 0; i < parray_num(xlog_files_list); i++)
 		{
@@ -2106,13 +2081,8 @@
 			 */
 			if (backup_files_list)
 			{
-<<<<<<< HEAD
-				file = pgFileNew(backup_label, true, FIO_BACKUP_HOST);
+				file = pgFileNew(backup_label, true, 0, FIO_BACKUP_HOST);
 				calc_file_checksum(file, FIO_BACKUP_HOST);
-=======
-				file = pgFileNew(backup_label, true, 0);
-				calc_file_checksum(file);
->>>>>>> 7f814942
 				free(file->path);
 				file->path = strdup(PG_BACKUP_LABEL_FILE);
 				parray_append(backup_files_list, file);
@@ -2154,11 +2124,7 @@
 
 			if (backup_files_list)
 			{
-<<<<<<< HEAD
-				file = pgFileNew(tablespace_map, true, FIO_BACKUP_HOST);
-=======
-				file = pgFileNew(tablespace_map, true, 0);
->>>>>>> 7f814942
+				file = pgFileNew(tablespace_map, true, 0, FIO_BACKUP_HOST);
 				if (S_ISREG(file->mode))
 					calc_file_checksum(file, FIO_BACKUP_HOST);
 				free(file->path);
@@ -2404,15 +2370,10 @@
 					continue;
 				}
 			}
-<<<<<<< HEAD
-			else if (strcmp(file->name, "pg_control") == 0)
+			else if (!file->external_dir_num &&
+					 strcmp(file->name, "pg_control") == 0)
 				copy_pgcontrol_file(arguments->from_root, FIO_DB_HOST,
 									arguments->to_root, FIO_BACKUP_HOST,
-=======
-			else if (!file->external_dir_num &&
-					 strcmp(file->name, "pg_control") == 0)
-				copy_pgcontrol_file(arguments->from_root, arguments->to_root,
->>>>>>> 7f814942
 									file);
 			else
 			{
@@ -2430,10 +2391,6 @@
 					if (EQ_TRADITIONAL_CRC32(file->crc, (*prev_file)->crc))
 						skip = true; /* ...skip copying file. */
 				}
-<<<<<<< HEAD
-				if (skip ||
-					!copy_file(arguments->from_root, FIO_DB_HOST, arguments->to_root, FIO_BACKUP_HOST, file))
-=======
 				/* Set file paths */
 				if (file->external_dir_num)
 				{
@@ -2448,8 +2405,8 @@
 					src = arguments->from_root;
 					dst = arguments->to_root;
 				}
-				if (skip || !copy_file(src, dst, file))
->>>>>>> 7f814942
+				if (skip ||
+					!copy_file(src, FIO_DB_HOST, dst, FIO_BACKUP_HOST, file))
 				{
 					/* disappeared file not to be confused with 'not changed' */
 					if (file->write_size != FILE_NOT_FOUND)
