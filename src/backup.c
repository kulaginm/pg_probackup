/*-------------------------------------------------------------------------
 *
 * backup.c: backup DB cluster, archived WAL
 *
 * Portions Copyright (c) 2009-2013, NIPPON TELEGRAPH AND TELEPHONE CORPORATION
 * Portions Copyright (c) 2015-2018, Postgres Professional
 *
 *-------------------------------------------------------------------------
 */

#include "pg_probackup.h"

#if PG_VERSION_NUM < 110000
#include "catalog/catalog.h"
#endif
#include "catalog/pg_tablespace.h"
#include "pgtar.h"
#include "receivelog.h"
#include "streamutil.h"

#include <sys/stat.h>
#include <unistd.h>

#include "utils/thread.h"
#include <time.h>

/*
 * Macro needed to parse ptrack.
 * NOTE Keep those values syncronised with definitions in ptrack.h
 */
#define PTRACK_BITS_PER_HEAPBLOCK 1
#define HEAPBLOCKS_PER_BYTE (BITS_PER_BYTE / PTRACK_BITS_PER_HEAPBLOCK)

static int	standby_message_timeout = 10 * 1000;	/* 10 sec = default */
static XLogRecPtr stop_backup_lsn = InvalidXLogRecPtr;
static XLogRecPtr stop_stream_lsn = InvalidXLogRecPtr;

/*
 * How long we should wait for streaming end in seconds.
 * Retreived as checkpoint_timeout + checkpoint_timeout * 0.1
 */
static uint32 stream_stop_timeout = 0;
/* Time in which we started to wait for streaming end */
static time_t stream_stop_begin = 0;

const char *progname = "pg_probackup";

/* list of files contained in backup */
static parray *backup_files_list = NULL;

/* We need critical section for datapagemap_add() in case of using threads */
static pthread_mutex_t backup_pagemap_mutex = PTHREAD_MUTEX_INITIALIZER;

/*
 * We need to wait end of WAL streaming before execute pg_stop_backup().
 */
typedef struct
{
	const char *basedir;
	PGconn	   *conn;

	/*
	 * Return value from the thread.
	 * 0 means there is no error, 1 - there is an error.
	 */
	int			ret;
} StreamThreadArg;

static pthread_t stream_thread;
static StreamThreadArg stream_thread_arg = {"", NULL, 1};

static int is_ptrack_enable = false;
bool is_ptrack_support = false;
bool is_checksum_enabled = false;
bool exclusive_backup = false;

/* Backup connections */
static PGconn *backup_conn = NULL;
static PGconn *master_conn = NULL;
static PGconn *backup_conn_replication = NULL;

/* PostgreSQL server version from "backup_conn" */
static int server_version = 0;
static char server_version_str[100] = "";

/* Is pg_start_backup() was executed */
static bool backup_in_progress = false;
/* Is pg_stop_backup() was sent */
static bool pg_stop_backup_is_sent = false;

/*
 * Backup routines
 */
static void backup_cleanup(bool fatal, void *userdata);
static void backup_disconnect(bool fatal, void *userdata);

static void *backup_files(void *arg);
static void *remote_backup_files(void *arg);

static void do_backup_instance(void);

static void pg_start_backup(const char *label, bool smooth, pgBackup *backup);
static void pg_switch_wal(PGconn *conn);
static void pg_stop_backup(pgBackup *backup);
static int checkpoint_timeout(void);

//static void backup_list_file(parray *files, const char *root, )
static void parse_backup_filelist_filenames(parray *files, const char *root);
static XLogRecPtr wait_wal_lsn(XLogRecPtr lsn, bool is_start_lsn,
							   bool wait_prev_segment);
static void wait_replica_wal_lsn(XLogRecPtr lsn, bool is_start_backup);
static void make_pagemap_from_ptrack(parray *files);
static void *StreamLog(void *arg);

static void get_remote_pgdata_filelist(parray *files);
static void ReceiveFileList(parray* files, PGconn *conn, PGresult *res, int rownum);
static void	remote_copy_file(PGconn *conn, pgFile* file);

/* Ptrack functions */
static void pg_ptrack_clear(void);
static bool pg_ptrack_support(void);
static bool pg_ptrack_enable(void);
static bool pg_checksum_enable(void);
static bool pg_is_in_recovery(void);
static bool pg_ptrack_get_and_clear_db(Oid dbOid, Oid tblspcOid);
static char *pg_ptrack_get_and_clear(Oid tablespace_oid,
									 Oid db_oid,
									 Oid rel_oid,
									 size_t *result_size);
static XLogRecPtr get_last_ptrack_lsn(void);

/* Check functions */
static void check_server_version(void);
static void check_system_identifiers(void);
static void confirm_block_size(const char *name, int blcksz);
static void set_cfs_datafiles(parray *files, const char *root, char *relative, size_t i);

#define disconnect_and_exit(code)				\
	{											\
	if (conn != NULL) PQfinish(conn);			\
	exit(code);									\
	}

/* Fill "files" with data about all the files to backup */
static void
get_remote_pgdata_filelist(parray *files)
{
	PGresult   *res;
	int resultStatus;
	int i;

	backup_conn_replication = pgut_connect_replication(instance_config.pghost,
													   instance_config.pgport,
													   instance_config.pgdatabase,
													   instance_config.pguser);

	if (PQsendQuery(backup_conn_replication, "FILE_BACKUP FILELIST") == 0)
		elog(ERROR,"%s: could not send replication command \"%s\": %s",
				PROGRAM_NAME, "FILE_BACKUP", PQerrorMessage(backup_conn_replication));

	res = PQgetResult(backup_conn_replication);

	if (PQresultStatus(res) != PGRES_TUPLES_OK)
	{
		resultStatus = PQresultStatus(res);
		PQclear(res);
		elog(ERROR, "cannot start getting FILE_BACKUP filelist: %s, result_status %d",
			 PQerrorMessage(backup_conn_replication), resultStatus);
	}

	if (PQntuples(res) < 1)
		elog(ERROR, "%s: no data returned from server", PROGRAM_NAME);

	for (i = 0; i < PQntuples(res); i++)
	{
		ReceiveFileList(files, backup_conn_replication, res, i);
	}

	res = PQgetResult(backup_conn_replication);
	if (PQresultStatus(res) != PGRES_COMMAND_OK)
	{
		elog(ERROR, "%s: final receive failed: %s",
				PROGRAM_NAME, PQerrorMessage(backup_conn_replication));
	}

	PQfinish(backup_conn_replication);
}

/*
 * workhorse for get_remote_pgdata_filelist().
 * Parse received message into pgFile structure.
 */
static void
ReceiveFileList(parray* files, PGconn *conn, PGresult *res, int rownum)
{
	char		filename[MAXPGPATH];
	pgoff_t		current_len_left = 0;
	bool		basetablespace;
	char	   *copybuf = NULL;
	pgFile	   *pgfile;

	/* What for do we need this basetablespace field?? */
	basetablespace = PQgetisnull(res, rownum, 0);
	if (basetablespace)
		elog(LOG,"basetablespace");
	else
		elog(LOG, "basetablespace %s", PQgetvalue(res, rownum, 1));

	res = PQgetResult(conn);

	if (PQresultStatus(res) != PGRES_COPY_OUT)
		elog(ERROR, "Could not get COPY data stream: %s", PQerrorMessage(conn));

	while (1)
	{
		int			r;
		int			filemode;

		if (copybuf != NULL)
		{
			PQfreemem(copybuf);
			copybuf = NULL;
		}

		r = PQgetCopyData(conn, &copybuf, 0);

		if (r == -2)
			elog(ERROR, "Could not read COPY data: %s", PQerrorMessage(conn));

		/* end of copy */
		if (r == -1)
			break;

		/* This must be the header for a new file */
		if (r != 512)
			elog(ERROR, "Invalid tar block header size: %d\n", r);

		current_len_left = read_tar_number(&copybuf[124], 12);

		/* Set permissions on the file */
		filemode = read_tar_number(&copybuf[100], 8);

		/* First part of header is zero terminated filename */
		snprintf(filename, sizeof(filename), "%s", copybuf);

		pgfile = pgFileInit(filename);
		pgfile->size = current_len_left;
		pgfile->mode |= filemode;

		if (filename[strlen(filename) - 1] == '/')
		{
			/* Symbolic link or directory has size zero */
			Assert (pgfile->size == 0);
			/* Ends in a slash means directory or symlink to directory */
			if (copybuf[156] == '5')
			{
				/* Directory */
				pgfile->mode |= S_IFDIR;
			}
			else if (copybuf[156] == '2')
			{
				/* Symlink */
#ifndef WIN32
				pgfile->mode |= S_IFLNK;
#else
				pgfile->mode |= S_IFDIR;
#endif
			}
			else
				elog(ERROR, "Unrecognized link indicator \"%c\"\n",
							 copybuf[156]);
		}
		else
		{
			/* regular file */
			pgfile->mode |= S_IFREG;
		}

		parray_append(files, pgfile);
	}

	if (copybuf != NULL)
		PQfreemem(copybuf);
}

/* read one file via replication protocol
 * and write it to the destination subdir in 'backup_path' */
static void
remote_copy_file(PGconn *conn, pgFile* file)
{
	PGresult	*res;
	char		*copybuf = NULL;
	char		buf[32768];
	FILE		*out;
	char		database_path[MAXPGPATH];
	char		to_path[MAXPGPATH];
	bool skip_padding = false;

	pgBackupGetPath(&current, database_path, lengthof(database_path),
					DATABASE_DIR);
	join_path_components(to_path, database_path, file->path);

	out = fopen(to_path, PG_BINARY_W);
	if (out == NULL)
	{
		int errno_tmp = errno;
		elog(ERROR, "cannot open destination file \"%s\": %s",
			to_path, strerror(errno_tmp));
	}

	INIT_FILE_CRC32(true, file->crc);

	/* read from stream and write to backup file */
	while (1)
	{
		int			row_length;
		int			errno_tmp;
		int			write_buffer_size = 0;
		if (copybuf != NULL)
		{
			PQfreemem(copybuf);
			copybuf = NULL;
		}

		row_length = PQgetCopyData(conn, &copybuf, 0);

		if (row_length == -2)
			elog(ERROR, "Could not read COPY data: %s", PQerrorMessage(conn));

		if (row_length == -1)
			break;

		if (!skip_padding)
		{
			write_buffer_size = Min(row_length, sizeof(buf));
			memcpy(buf, copybuf, write_buffer_size);
			COMP_FILE_CRC32(true, file->crc, buf, write_buffer_size);

			/* TODO calc checksum*/
			if (fwrite(buf, 1, write_buffer_size, out) != write_buffer_size)
			{
				errno_tmp = errno;
				/* oops */
				FIN_FILE_CRC32(true, file->crc);
				fclose(out);
				PQfinish(conn);
				elog(ERROR, "cannot write to \"%s\": %s", to_path,
					strerror(errno_tmp));
			}

			file->read_size += write_buffer_size;
		}
		if (file->read_size >= file->size)
		{
			skip_padding = true;
		}
	}

	res = PQgetResult(conn);

	/* File is not found. That's normal. */
	if (PQresultStatus(res) != PGRES_COMMAND_OK)
	{
		elog(ERROR, "final receive failed: status %d ; %s",PQresultStatus(res), PQerrorMessage(conn));
	}

	file->write_size = (int64) file->read_size;
	FIN_FILE_CRC32(true, file->crc);

	fclose(out);
}

/*
 * Take a remote backup of the PGDATA at a file level.
 * Copy all directories and files listed in backup_files_list.
 */
static void *
remote_backup_files(void *arg)
{
	int			i;
	backup_files_arg *arguments = (backup_files_arg *) arg;
	int			n_backup_files_list = parray_num(arguments->files_list);
	PGconn	   *file_backup_conn = NULL;

	for (i = 0; i < n_backup_files_list; i++)
	{
		char		*query_str;
		PGresult	*res;
		char		*copybuf = NULL;
		pgFile		*file;
		int			row_length;

		file = (pgFile *) parray_get(arguments->files_list, i);

		/* We have already copied all directories */
		if (S_ISDIR(file->mode))
			continue;

		if (!pg_atomic_test_set_flag(&file->lock))
			continue;

		file_backup_conn = pgut_connect_replication(instance_config.pghost,
													instance_config.pgport,
													instance_config.pgdatabase,
													instance_config.pguser);

		/* check for interrupt */
		if (interrupted)
			elog(ERROR, "interrupted during backup");

		query_str = psprintf("FILE_BACKUP FILEPATH '%s'",file->path);

		if (PQsendQuery(file_backup_conn, query_str) == 0)
			elog(ERROR,"%s: could not send replication command \"%s\": %s",
				PROGRAM_NAME, query_str, PQerrorMessage(file_backup_conn));

		res = PQgetResult(file_backup_conn);

		/* File is not found. That's normal. */
		if (PQresultStatus(res) == PGRES_COMMAND_OK)
		{
			PQclear(res);
			PQfinish(file_backup_conn);
			continue;
		}

		if (PQresultStatus(res) != PGRES_COPY_OUT)
		{
			PQclear(res);
			PQfinish(file_backup_conn);
			elog(ERROR, "Could not get COPY data stream: %s", PQerrorMessage(file_backup_conn));
		}

		/* read the header of the file */
		row_length = PQgetCopyData(file_backup_conn, &copybuf, 0);

		if (row_length == -2)
			elog(ERROR, "Could not read COPY data: %s", PQerrorMessage(file_backup_conn));

		/* end of copy TODO handle it */
		if (row_length == -1)
			elog(ERROR, "Unexpected end of COPY data");

		if(row_length != 512)
			elog(ERROR, "Invalid tar block header size: %d\n", row_length);
		file->size = read_tar_number(&copybuf[124], 12);

		/* receive the data from stream and write to backup file */
		remote_copy_file(file_backup_conn, file);

		elog(VERBOSE, "File \"%s\". Copied " INT64_FORMAT " bytes",
			 file->path, file->write_size);
		PQfinish(file_backup_conn);
	}

	/* Data files transferring is successful */
	arguments->ret = 0;

	return NULL;
}

/*
 * Take a backup of a single postgresql instance.
 * Move files from 'pgdata' to a subdirectory in 'backup_path'.
 */
static void
do_backup_instance(void)
{
	int			i;
	char		database_path[MAXPGPATH];
	char		extra_path[MAXPGPATH]; /* Temp value. Used as template */
	char		dst_backup_path[MAXPGPATH];
	char		label[1024];
	XLogRecPtr	prev_backup_start_lsn = InvalidXLogRecPtr;

	/* arrays with meta info for multi threaded backup */
	pthread_t	*threads;
	backup_files_arg *threads_args;
	bool		backup_isok = true;

	pgBackup   *prev_backup = NULL;
	parray	   *prev_backup_filelist = NULL;
	parray	   *backup_list = NULL;
	parray	   *extra_dirs = NULL;

	pgFile	   *pg_control = NULL;

	elog(LOG, "Database backup start");
	if(current.extra_dir_str)
		extra_dirs = make_extra_directory_list(current.extra_dir_str);

	/* Initialize size summary */
	current.data_bytes = 0;

	/* Obtain current timeline */
	if (is_remote_backup)
	{
		char	   *sysidentifier;
		TimeLineID	starttli;
		XLogRecPtr	startpos;

		backup_conn_replication = pgut_connect_replication(instance_config.pghost,
														   instance_config.pgport,
														   instance_config.pgdatabase,
														   instance_config.pguser);

		/* Check replication prorocol connection */
		if (!RunIdentifySystem(backup_conn_replication, &sysidentifier,  &starttli, &startpos, NULL))
			elog(ERROR, "Failed to send command for remote backup");

// TODO implement the check
// 		if (&sysidentifier != instance_config.system_identifier)
// 			elog(ERROR, "Backup data directory was initialized for system id %ld, but target backup directory system id is %ld",
// 			instance_config.system_identifier, sysidentifier);

		current.tli = starttli;

		PQfinish(backup_conn_replication);
	}
	else
		current.tli = get_current_timeline(false);

	/*
	 * In incremental backup mode ensure that already-validated
	 * backup on current timeline exists and get its filelist.
	 */
	if (current.backup_mode == BACKUP_MODE_DIFF_PAGE ||
		current.backup_mode == BACKUP_MODE_DIFF_PTRACK ||
		current.backup_mode == BACKUP_MODE_DIFF_DELTA)
	{
		char		prev_backup_filelist_path[MAXPGPATH];

		/* get list of backups already taken */
		backup_list = catalog_get_backup_list(INVALID_BACKUP_ID);

		prev_backup = catalog_get_last_data_backup(backup_list, current.tli);
		if (prev_backup == NULL)
			elog(ERROR, "Valid backup on current timeline is not found. "
						"Create new FULL backup before an incremental one.");

		pgBackupGetPath(prev_backup, prev_backup_filelist_path,
						lengthof(prev_backup_filelist_path), DATABASE_FILE_LIST);
		/* Files of previous backup needed by DELTA backup */
		prev_backup_filelist = dir_read_file_list(NULL, NULL, prev_backup_filelist_path);

		/* If lsn is not NULL, only pages with higher lsn will be copied. */
		prev_backup_start_lsn = prev_backup->start_lsn;
		current.parent_backup = prev_backup->start_time;

		write_backup(&current);
	}

	/*
	 * It`s illegal to take PTRACK backup if LSN from ptrack_control() is not
	 * equal to stop_lsn of previous backup.
	 */
	if (current.backup_mode == BACKUP_MODE_DIFF_PTRACK)
	{
		XLogRecPtr	ptrack_lsn = get_last_ptrack_lsn();

		if (ptrack_lsn > prev_backup->stop_lsn || ptrack_lsn == InvalidXLogRecPtr)
		{
			elog(ERROR, "LSN from ptrack_control %X/%X differs from STOP LSN of previous backup %X/%X.\n"
						"Create new full backup before an incremental one.",
						(uint32) (ptrack_lsn >> 32), (uint32) (ptrack_lsn),
						(uint32) (prev_backup->stop_lsn >> 32),
						(uint32) (prev_backup->stop_lsn));
		}
	}

	/* Clear ptrack files for FULL and PAGE backup */
	if (current.backup_mode != BACKUP_MODE_DIFF_PTRACK && is_ptrack_enable)
		pg_ptrack_clear();

	/* notify start of backup to PostgreSQL server */
	time2iso(label, lengthof(label), current.start_time);
	strncat(label, " with pg_probackup", lengthof(label) -
			strlen(" with pg_probackup"));
	pg_start_backup(label, smooth_checkpoint, &current);

	pgBackupGetPath(&current, database_path, lengthof(database_path),DATABASE_DIR);
	pgBackupGetPath(&current, extra_path, lengthof(extra_path), EXTRA_DIR);

	/* start stream replication */
	if (stream_wal)
	{
		join_path_components(dst_backup_path, database_path, PG_XLOG_DIR);
		dir_create_dir(dst_backup_path, DIR_PERMISSION);

		stream_thread_arg.basedir = dst_backup_path;

		/*
		 * Connect in replication mode to the server.
		 */
		stream_thread_arg.conn = pgut_connect_replication(instance_config.pghost,
														  instance_config.pgport,
														  instance_config.pgdatabase,
														  instance_config.pguser);

		if (!CheckServerVersionForStreaming(stream_thread_arg.conn))
		{
			PQfinish(stream_thread_arg.conn);
			/*
			 * Error message already written in CheckServerVersionForStreaming().
			 * There's no hope of recovering from a version mismatch, so don't
			 * retry.
			 */
			elog(ERROR, "Cannot continue backup because stream connect has failed.");
		}

		/*
		 * Identify server, obtaining start LSN position and current timeline ID
		 * at the same time, necessary if not valid data can be found in the
		 * existing output directory.
		 */
		if (!RunIdentifySystem(stream_thread_arg.conn, NULL, NULL, NULL, NULL))
		{
			PQfinish(stream_thread_arg.conn);
			elog(ERROR, "Cannot continue backup because stream connect has failed.");
		}

		/* By default there are some error */
		stream_thread_arg.ret = 1;

		pthread_create(&stream_thread, NULL, StreamLog, &stream_thread_arg);
	}

	/* initialize backup list */
	backup_files_list = parray_new();

	/* list files with the logical path. omit $PGDATA */
	if (is_remote_backup)
		get_remote_pgdata_filelist(backup_files_list);
	else
<<<<<<< HEAD
		dir_list_file(backup_files_list, pgdata, true, true, false, 0);

	/*
	 * Append to backup list all files and directories
	 * from extra directory option
	 */
	if (extra_dirs)
		for (i = 0; i < parray_num(extra_dirs); i++)
			/* Extra dirs numeration starts with 1. 0 value is not extra dir */
			dir_list_file(backup_files_list, parray_get(extra_dirs, i),
						  true, true, false, i+1);
=======
		dir_list_file(backup_files_list, instance_config.pgdata,
					  true, true, false);
>>>>>>> 2837399e

	/*
	 * Sort pathname ascending. It is necessary to create intermediate
	 * directories sequentially.
	 *
	 * For example:
	 * 1 - create 'base'
	 * 2 - create 'base/1'
	 *
	 * Sorted array is used at least in parse_backup_filelist_filenames(),
	 * extractPageMap(), make_pagemap_from_ptrack().
	 */
	parray_qsort(backup_files_list, pgFileComparePath);

	/* Extract information about files in backup_list parsing their names:*/
	parse_backup_filelist_filenames(backup_files_list, instance_config.pgdata);

	if (current.backup_mode != BACKUP_MODE_FULL)
	{
		elog(LOG, "current_tli:%X", current.tli);
		elog(LOG, "prev_backup->start_lsn: %X/%X",
			 (uint32) (prev_backup->start_lsn >> 32), (uint32) (prev_backup->start_lsn));
		elog(LOG, "current.start_lsn: %X/%X",
			 (uint32) (current.start_lsn >> 32), (uint32) (current.start_lsn));
	}

	/*
	 * Build page mapping in incremental mode.
	 */
	if (current.backup_mode == BACKUP_MODE_DIFF_PAGE)
	{
		/*
		 * Build the page map. Obtain information about changed pages
		 * reading WAL segments present in archives up to the point
		 * where this backup has started.
		 */
		extractPageMap(arclog_path, current.tli, instance_config.xlog_seg_size,
					   prev_backup->start_lsn, current.start_lsn,
					   backup_files_list);
	}
	else if (current.backup_mode == BACKUP_MODE_DIFF_PTRACK)
	{
		/*
		 * Build the page map from ptrack information.
		 */
		make_pagemap_from_ptrack(backup_files_list);
	}

	/*
	 * Make directories before backup and setup threads at the same time
	 */
	for (i = 0; i < parray_num(backup_files_list); i++)
	{
		pgFile	   *file = (pgFile *) parray_get(backup_files_list, i);

		/* if the entry was a directory, create it in the backup */
		if (S_ISDIR(file->mode))
		{
			char		dirpath[MAXPGPATH];
			char	   *dir_name;

			if (!is_remote_backup)
<<<<<<< HEAD
				if (file->extra_dir_num)
					dir_name = GetRelativePath(file->path, file->extradir);
				else
					dir_name = GetRelativePath(file->path, pgdata);
=======
				dir_name = GetRelativePath(file->path, instance_config.pgdata);
>>>>>>> 2837399e
			else
				dir_name = file->path;

			elog(VERBOSE, "Create directory \"%s\" NAME %s", dir_name, file->name);

			if (file->extra_dir_num)
			{
				char		temp[MAXPGPATH];
				sprintf(temp, "%s%d", extra_path, file->extra_dir_num);
				join_path_components(dirpath, temp, dir_name);
			}
			else
				join_path_components(dirpath, database_path, dir_name);
			dir_create_dir(dirpath, DIR_PERMISSION);
		}

		/* setup threads */
		pg_atomic_clear_flag(&file->lock);
	}

	/* Sort by size for load balancing */
	parray_qsort(backup_files_list, pgFileCompareSize);
	/* Sort the array for binary search */
	if (prev_backup_filelist)
		parray_qsort(prev_backup_filelist, pgFileComparePathWithExtra);

	/* init thread args with own file lists */
	threads = (pthread_t *) palloc(sizeof(pthread_t) * num_threads);
	threads_args = (backup_files_arg *) palloc(sizeof(backup_files_arg)*num_threads);

	for (i = 0; i < num_threads; i++)
	{
		backup_files_arg *arg = &(threads_args[i]);

		arg->from_root = instance_config.pgdata;
		arg->to_root = database_path;
		arg->extra = extra_path;
		arg->files_list = backup_files_list;
		arg->prev_filelist = prev_backup_filelist;
		arg->prev_start_lsn = prev_backup_start_lsn;
		arg->backup_conn = NULL;
		arg->cancel_conn = NULL;
		/* By default there are some error */
		arg->ret = 1;
	}

	/* Run threads */
	elog(INFO, "Start transfering data files");
	for (i = 0; i < num_threads; i++)
	{
		backup_files_arg *arg = &(threads_args[i]);

		elog(VERBOSE, "Start thread num: %i", i);

		if (!is_remote_backup)
			pthread_create(&threads[i], NULL, backup_files, arg);
		else
			pthread_create(&threads[i], NULL, remote_backup_files, arg);
	}

	/* Wait threads */
	for (i = 0; i < num_threads; i++)
	{
		pthread_join(threads[i], NULL);
		if (threads_args[i].ret == 1)
			backup_isok = false;
	}
	if (backup_isok)
		elog(INFO, "Data files are transfered");
	else
		elog(ERROR, "Data files transferring failed");

	/* clean previous backup file list */
	if (prev_backup_filelist)
	{
		parray_walk(prev_backup_filelist, pgFileFree);
		parray_free(prev_backup_filelist);
	}
	/* clean extra directories list */
	if (extra_dirs)
		free_dir_list(extra_dirs);

	/* In case of backup from replica >= 9.6 we must fix minRecPoint,
	 * First we must find pg_control in backup_files_list.
	 */
	if (current.from_replica && !exclusive_backup)
	{
		char		pg_control_path[MAXPGPATH];

		snprintf(pg_control_path, sizeof(pg_control_path), "%s/%s",
				 instance_config.pgdata, "global/pg_control");

		for (i = 0; i < parray_num(backup_files_list); i++)
		{
			pgFile	   *tmp_file = (pgFile *) parray_get(backup_files_list, i);

			if (strcmp(tmp_file->path, pg_control_path) == 0)
			{
				pg_control = tmp_file;
				break;
			}
		}
	}


	/* Notify end of backup */
	pg_stop_backup(&current);

	if (current.from_replica && !exclusive_backup)
		set_min_recovery_point(pg_control, database_path, current.stop_lsn);

	/* Add archived xlog files into the list of files of this backup */
	if (stream_wal)
	{
		parray	   *xlog_files_list;
		char		pg_xlog_path[MAXPGPATH];

		/* Scan backup PG_XLOG_DIR */
		xlog_files_list = parray_new();
		join_path_components(pg_xlog_path, database_path, PG_XLOG_DIR);
		dir_list_file(xlog_files_list, pg_xlog_path, false, true, false, false);

		for (i = 0; i < parray_num(xlog_files_list); i++)
		{
			pgFile	   *file = (pgFile *) parray_get(xlog_files_list, i);

			if (S_ISREG(file->mode))
				calc_file_checksum(file);
			/* Remove file path root prefix*/
			if (strstr(file->path, database_path) == file->path)
			{
				char	   *ptr = file->path;

				file->path = pstrdup(GetRelativePath(ptr, database_path));
				free(ptr);
			}
		}

		/* Add xlog files into the list of backed up files */
		parray_concat(backup_files_list, xlog_files_list);
		parray_free(xlog_files_list);
	}

	/* Print the list of files to backup catalog */
<<<<<<< HEAD
	write_backup_filelist(&current, backup_files_list, pgdata, NULL);
=======
	write_backup_filelist(&current, backup_files_list, instance_config.pgdata);
>>>>>>> 2837399e

	/* Compute summary of size of regular files in the backup */
	for (i = 0; i < parray_num(backup_files_list); i++)
	{
		pgFile	   *file = (pgFile *) parray_get(backup_files_list, i);

		if (S_ISDIR(file->mode))
			current.data_bytes += 4096;

		/* Count the amount of the data actually copied */
		if (S_ISREG(file->mode))
			current.data_bytes += file->write_size;
	}

	/* Cleanup */
	if (backup_list)
	{
		parray_walk(backup_list, pgBackupFree);
		parray_free(backup_list);
	}

	parray_walk(backup_files_list, pgFileFree);
	parray_free(backup_files_list);
	backup_files_list = NULL;
}

/*
 * Entry point of pg_probackup BACKUP subcommand.
 */
int
do_backup(time_t start_time)
{
	/* PGDATA and BACKUP_MODE are always required */
	if (instance_config.pgdata == NULL)
		elog(ERROR, "required parameter not specified: PGDATA "
						 "(-D, --pgdata)");
	if (current.backup_mode == BACKUP_MODE_INVALID)
		elog(ERROR, "required parameter not specified: BACKUP_MODE "
						 "(-b, --backup-mode)");

	/* Create connection for PostgreSQL */
	backup_conn = pgut_connect(instance_config.pghost, instance_config.pgport,
							   instance_config.pgdatabase,
							   instance_config.pguser);
	pgut_atexit_push(backup_disconnect, NULL);

	current.primary_conninfo = pgut_get_conninfo_string(backup_conn);

#if PG_VERSION_NUM >= 110000
	if (!RetrieveWalSegSize(backup_conn))
		elog(ERROR, "Failed to retreive wal_segment_size");
#endif

	current.compress_alg = instance_config.compress_alg;
	current.compress_level = instance_config.compress_level;

	/* Confirm data block size and xlog block size are compatible */
	confirm_block_size("block_size", BLCKSZ);
	confirm_block_size("wal_block_size", XLOG_BLCKSZ);

	current.from_replica = pg_is_in_recovery();

	/* Confirm that this server version is supported */
	check_server_version();

	/* TODO fix it for remote backup*/
	if (!is_remote_backup)
		current.checksum_version = get_data_checksum_version(true);

	is_checksum_enabled = pg_checksum_enable();

	if (is_checksum_enabled)
		elog(LOG, "This PostgreSQL instance was initialized with data block checksums. "
					"Data block corruption will be detected");
	else
		elog(WARNING, "This PostgreSQL instance was initialized without data block checksums. "
						"pg_probackup have no way to detect data block corruption without them. "
						"Reinitialize PGDATA with option '--data-checksums'.");

	StrNCpy(current.server_version, server_version_str,
			sizeof(current.server_version));
	current.stream = stream_wal;

	is_ptrack_support = pg_ptrack_support();
	if (is_ptrack_support)
	{
		is_ptrack_enable = pg_ptrack_enable();
	}

	if (current.backup_mode == BACKUP_MODE_DIFF_PTRACK)
	{
		if (!is_ptrack_support)
			elog(ERROR, "This PostgreSQL instance does not support ptrack");
		else
		{
			if(!is_ptrack_enable)
				elog(ERROR, "Ptrack is disabled");
		}
	}

	if (current.from_replica && exclusive_backup)
	{
		/* Check master connection options */
		if (instance_config.master_host == NULL)
			elog(ERROR, "Options for connection to master must be provided to perform backup from replica");

		/* Create connection to master server */
		master_conn = pgut_connect(instance_config.master_host,
								   instance_config.master_port,
								   instance_config.master_db,
								   instance_config.master_user);
	}

	/* Get exclusive lock of backup catalog */
	catalog_lock();

	/*
	 * Ensure that backup directory was initialized for the same PostgreSQL
	 * instance we opened connection to. And that target backup database PGDATA
	 * belogns to the same instance.
	 */
	/* TODO fix it for remote backup */
	if (!is_remote_backup)
		check_system_identifiers();


	/* Start backup. Update backup status. */
	current.status = BACKUP_STATUS_RUNNING;
	current.start_time = start_time;
	StrNCpy(current.program_version, PROGRAM_VERSION,
			sizeof(current.program_version));

	/* Save list of extra directories */
	if(extradir)
		current.extra_dir_str = extradir;

	/* Create backup directory and BACKUP_CONTROL_FILE */
	if (pgBackupCreateDir(&current))
		elog(ERROR, "cannot create backup directory");
	write_backup(&current);

	elog(LOG, "Backup destination is initialized");

	/* set the error processing function for the backup process */
	pgut_atexit_push(backup_cleanup, NULL);

	/* backup data */
	do_backup_instance();
	pgut_atexit_pop(backup_cleanup, NULL);

	/* compute size of wal files of this backup stored in the archive */
	if (!current.stream)
	{
		current.wal_bytes = instance_config.xlog_seg_size *
			(current.stop_lsn / instance_config.xlog_seg_size -
			 current.start_lsn / instance_config.xlog_seg_size + 1);
	}

	/* Backup is done. Update backup status */
	current.end_time = time(NULL);
	current.status = BACKUP_STATUS_DONE;
	write_backup(&current);

	//elog(LOG, "Backup completed. Total bytes : " INT64_FORMAT "",
	//		current.data_bytes);

	pgBackupValidate(&current);

	elog(INFO, "Backup %s completed", base36enc(current.start_time));

	/*
	 * After successfil backup completion remove backups
	 * which are expired according to retention policies
	 */
	if (delete_expired || delete_wal)
		do_retention_purge();

	return 0;
}

/*
 * Confirm that this server version is supported
 */
static void
check_server_version(void)
{
	PGresult   *res;

	/* confirm server version */
	server_version = PQserverVersion(backup_conn);

	if (server_version == 0)
		elog(ERROR, "Unknown server version %d", server_version);

	if (server_version < 100000)
		sprintf(server_version_str, "%d.%d",
				server_version / 10000,
				(server_version / 100) % 100);
	else
		sprintf(server_version_str, "%d",
				server_version / 10000);

	if (server_version < 90500)
		elog(ERROR,
			 "server version is %s, must be %s or higher",
			 server_version_str, "9.5");

	if (current.from_replica && server_version < 90600)
		elog(ERROR,
			 "server version is %s, must be %s or higher for backup from replica",
			 server_version_str, "9.6");

	res = pgut_execute_extended(backup_conn, "SELECT pgpro_edition()",
								0, NULL, true, true);

	/*
	 * Check major version of connected PostgreSQL and major version of
	 * compiled PostgreSQL.
	 */
#ifdef PGPRO_VERSION
	if (PQresultStatus(res) == PGRES_FATAL_ERROR)
		/* It seems we connected to PostgreSQL (not Postgres Pro) */
		elog(ERROR, "%s was built with Postgres Pro %s %s, "
					"but connection is made with PostgreSQL %s",
			 PROGRAM_NAME, PG_MAJORVERSION, PGPRO_EDITION, server_version_str);
	else if (strcmp(server_version_str, PG_MAJORVERSION) != 0 &&
			 strcmp(PQgetvalue(res, 0, 0), PGPRO_EDITION) != 0)
		elog(ERROR, "%s was built with Postgres Pro %s %s, "
					"but connection is made with Postgres Pro %s %s",
			 PROGRAM_NAME, PG_MAJORVERSION, PGPRO_EDITION,
			 server_version_str, PQgetvalue(res, 0, 0));
#else
	if (PQresultStatus(res) != PGRES_FATAL_ERROR)
		/* It seems we connected to Postgres Pro (not PostgreSQL) */
		elog(ERROR, "%s was built with PostgreSQL %s, "
					"but connection is made with Postgres Pro %s %s",
			 PROGRAM_NAME, PG_MAJORVERSION,
			 server_version_str, PQgetvalue(res, 0, 0));
	else if (strcmp(server_version_str, PG_MAJORVERSION) != 0)
		elog(ERROR, "%s was built with PostgreSQL %s, but connection is made with %s",
			 PROGRAM_NAME, PG_MAJORVERSION, server_version_str);
#endif

	PQclear(res);

	/* Do exclusive backup only for PostgreSQL 9.5 */
	exclusive_backup = server_version < 90600 ||
		current.backup_mode == BACKUP_MODE_DIFF_PTRACK;
}

/*
 * Ensure that backup directory was initialized for the same PostgreSQL
 * instance we opened connection to. And that target backup database PGDATA
 * belogns to the same instance.
 * All system identifiers must be equal.
 */
static void
check_system_identifiers(void)
{
	uint64		system_id_conn;
	uint64		system_id_pgdata;

	system_id_pgdata = get_system_identifier(instance_config.pgdata);
	system_id_conn = get_remote_system_identifier(backup_conn);

	if (system_id_conn != instance_config.system_identifier)
		elog(ERROR, "Backup data directory was initialized for system id " UINT64_FORMAT ", "
					"but connected instance system id is " UINT64_FORMAT,
			 instance_config.system_identifier, system_id_conn);
	if (system_id_pgdata != instance_config.system_identifier)
		elog(ERROR, "Backup data directory was initialized for system id " UINT64_FORMAT ", "
					"but target backup directory system id is " UINT64_FORMAT,
			 instance_config.system_identifier, system_id_pgdata);
}

/*
 * Ensure that target backup database is initialized with
 * compatible settings. Currently check BLCKSZ and XLOG_BLCKSZ.
 */
static void
confirm_block_size(const char *name, int blcksz)
{
	PGresult   *res;
	char	   *endp;
	int			block_size;

	res = pgut_execute(backup_conn, "SELECT pg_catalog.current_setting($1)", 1, &name);
	if (PQntuples(res) != 1 || PQnfields(res) != 1)
		elog(ERROR, "cannot get %s: %s", name, PQerrorMessage(backup_conn));

	block_size = strtol(PQgetvalue(res, 0, 0), &endp, 10);
	if ((endp && *endp) || block_size != blcksz)
		elog(ERROR,
			 "%s(%d) is not compatible(%d expected)",
			 name, block_size, blcksz);

	PQclear(res);
}

/*
 * Notify start of backup to PostgreSQL server.
 */
static void
pg_start_backup(const char *label, bool smooth, pgBackup *backup)
{
	PGresult   *res;
	const char *params[2];
	uint32		lsn_hi;
	uint32		lsn_lo;
	PGconn	   *conn;

	params[0] = label;

	/* For 9.5 replica we call pg_start_backup() on master */
	if (backup->from_replica && exclusive_backup)
		conn = master_conn;
	else
		conn = backup_conn;

	/* 2nd argument is 'fast'*/
	params[1] = smooth ? "false" : "true";
	if (!exclusive_backup)
		res = pgut_execute(conn,
						   "SELECT pg_catalog.pg_start_backup($1, $2, false)",
						   2,
						   params);
	else
		res = pgut_execute(conn,
						   "SELECT pg_catalog.pg_start_backup($1, $2)",
						   2,
						   params);

	/*
	 * Set flag that pg_start_backup() was called. If an error will happen it
	 * is necessary to call pg_stop_backup() in backup_cleanup().
	 */
	backup_in_progress = true;

	/* Extract timeline and LSN from results of pg_start_backup() */
	XLogDataFromLSN(PQgetvalue(res, 0, 0), &lsn_hi, &lsn_lo);
	/* Calculate LSN */
	backup->start_lsn = ((uint64) lsn_hi )<< 32 | lsn_lo;

	PQclear(res);

	if (current.backup_mode == BACKUP_MODE_DIFF_PAGE &&
			(!(backup->from_replica && !exclusive_backup)))
		/*
		 * Switch to a new WAL segment. It is necessary to get archived WAL
		 * segment, which includes start LSN of current backup.
		 * Don`t do this for replica backups unless it`s PG 9.5
		 */
		pg_switch_wal(conn);

	if (current.backup_mode == BACKUP_MODE_DIFF_PAGE)
		/* In PAGE mode wait for current segment... */
		wait_wal_lsn(backup->start_lsn, true, false);
	/*
	 * Do not wait start_lsn for stream backup.
	 * Because WAL streaming will start after pg_start_backup() in stream
	 * mode.
	 */
	else if (!stream_wal)
		/* ...for others wait for previous segment */
		wait_wal_lsn(backup->start_lsn, true, true);

	/* In case of backup from replica for PostgreSQL 9.5
	 * wait for start_lsn to be replayed by replica
	 */
	if (backup->from_replica && exclusive_backup)
		wait_replica_wal_lsn(backup->start_lsn, true);
}

/*
 * Switch to a new WAL segment. It should be called only for master.
 */
static void
pg_switch_wal(PGconn *conn)
{
	PGresult   *res;

	/* Remove annoying NOTICE messages generated by backend */
	res = pgut_execute(conn, "SET client_min_messages = warning;", 0, NULL);
	PQclear(res);

#if PG_VERSION_NUM >= 100000
	res = pgut_execute(conn, "SELECT * FROM pg_catalog.pg_switch_wal()", 0, NULL);
#else
	res = pgut_execute(conn, "SELECT * FROM pg_catalog.pg_switch_xlog()", 0, NULL);
#endif

	PQclear(res);
}

/*
 * Check if the instance supports ptrack
 * TODO Maybe we should rather check ptrack_version()?
 */
static bool
pg_ptrack_support(void)
{
	PGresult   *res_db;

	res_db = pgut_execute(backup_conn,
						  "SELECT proname FROM pg_proc WHERE proname='ptrack_version'",
						  0, NULL);
	if (PQntuples(res_db) == 0)
	{
		PQclear(res_db);
		return false;
	}
	PQclear(res_db);

	res_db = pgut_execute(backup_conn,
						  "SELECT pg_catalog.ptrack_version()",
						  0, NULL);
	if (PQntuples(res_db) == 0)
	{
		PQclear(res_db);
		return false;
	}

	/* Now we support only ptrack versions upper than 1.5 */
	if (strcmp(PQgetvalue(res_db, 0, 0), "1.5") != 0 &&
		strcmp(PQgetvalue(res_db, 0, 0), "1.6") != 0 &&
		strcmp(PQgetvalue(res_db, 0, 0), "1.7") != 0)
	{
		elog(WARNING, "Update your ptrack to the version 1.5 or upper. Current version is %s", PQgetvalue(res_db, 0, 0));
		PQclear(res_db);
		return false;
	}

	PQclear(res_db);
	return true;
}

/* Check if ptrack is enabled in target instance */
static bool
pg_ptrack_enable(void)
{
	PGresult   *res_db;

	res_db = pgut_execute(backup_conn, "show ptrack_enable", 0, NULL);

	if (strcmp(PQgetvalue(res_db, 0, 0), "on") != 0)
	{
		PQclear(res_db);
		return false;
	}
	PQclear(res_db);
	return true;
}

/* Check if ptrack is enabled in target instance */
static bool
pg_checksum_enable(void)
{
	PGresult   *res_db;

	res_db = pgut_execute(backup_conn, "show data_checksums", 0, NULL);

	if (strcmp(PQgetvalue(res_db, 0, 0), "on") != 0)
	{
		PQclear(res_db);
		return false;
	}
	PQclear(res_db);
	return true;
}

/* Check if target instance is replica */
static bool
pg_is_in_recovery(void)
{
	PGresult   *res_db;

	res_db = pgut_execute(backup_conn, "SELECT pg_catalog.pg_is_in_recovery()", 0, NULL);

	if (PQgetvalue(res_db, 0, 0)[0] == 't')
	{
		PQclear(res_db);
		return true;
	}
	PQclear(res_db);
	return false;
}

/* Clear ptrack files in all databases of the instance we connected to */
static void
pg_ptrack_clear(void)
{
	PGresult   *res_db,
			   *res;
	const char *dbname;
	int			i;
	Oid dbOid, tblspcOid;
	char *params[2];

	params[0] = palloc(64);
	params[1] = palloc(64);
	res_db = pgut_execute(backup_conn, "SELECT datname, oid, dattablespace FROM pg_database",
						  0, NULL);

	for(i = 0; i < PQntuples(res_db); i++)
	{
		PGconn	   *tmp_conn;

		dbname = PQgetvalue(res_db, i, 0);
		if (strcmp(dbname, "template0") == 0)
			continue;

		dbOid = atoi(PQgetvalue(res_db, i, 1));
		tblspcOid = atoi(PQgetvalue(res_db, i, 2));

		tmp_conn = pgut_connect(instance_config.pghost, instance_config.pgport,
								dbname,
								instance_config.pguser);
		res = pgut_execute(tmp_conn, "SELECT pg_catalog.pg_ptrack_clear()",
						   0, NULL);
		PQclear(res);

		sprintf(params[0], "%i", dbOid);
		sprintf(params[1], "%i", tblspcOid);
		res = pgut_execute(tmp_conn, "SELECT pg_catalog.pg_ptrack_get_and_clear_db($1, $2)",
						   2, (const char **)params);
		PQclear(res);

		pgut_disconnect(tmp_conn);
	}

	pfree(params[0]);
	pfree(params[1]);
	PQclear(res_db);
}

static bool
pg_ptrack_get_and_clear_db(Oid dbOid, Oid tblspcOid)
{
	char	   *params[2];
	char	   *dbname;
	PGresult   *res_db;
	PGresult   *res;
	bool		result;

	params[0] = palloc(64);
	params[1] = palloc(64);

	sprintf(params[0], "%i", dbOid);
	res_db = pgut_execute(backup_conn,
							"SELECT datname FROM pg_database WHERE oid=$1",
							1, (const char **) params);
	/*
	 * If database is not found, it's not an error.
	 * It could have been deleted since previous backup.
	 */
	if (PQntuples(res_db) != 1 || PQnfields(res_db) != 1)
		return false;

	dbname = PQgetvalue(res_db, 0, 0);

	/* Always backup all files from template0 database */
	if (strcmp(dbname, "template0") == 0)
	{
		PQclear(res_db);
		return true;
	}
	PQclear(res_db);

	sprintf(params[0], "%i", dbOid);
	sprintf(params[1], "%i", tblspcOid);
	res = pgut_execute(backup_conn, "SELECT pg_catalog.pg_ptrack_get_and_clear_db($1, $2)",
						2, (const char **)params);

	if (PQnfields(res) != 1)
		elog(ERROR, "cannot perform pg_ptrack_get_and_clear_db()");

	if (!parse_bool(PQgetvalue(res, 0, 0), &result))
		elog(ERROR,
			 "result of pg_ptrack_get_and_clear_db() is invalid: %s",
			 PQgetvalue(res, 0, 0));

	PQclear(res);
	pfree(params[0]);
	pfree(params[1]);

	return result;
}

/* Read and clear ptrack files of the target relation.
 * Result is a bytea ptrack map of all segments of the target relation.
 * case 1: we know a tablespace_oid, db_oid, and rel_filenode
 * case 2: we know db_oid and rel_filenode (no tablespace_oid, because file in pg_default)
 * case 3: we know only rel_filenode (because file in pg_global)
 */
static char *
pg_ptrack_get_and_clear(Oid tablespace_oid, Oid db_oid, Oid rel_filenode,
						size_t *result_size)
{
	PGconn	   *tmp_conn;
	PGresult   *res_db,
			   *res;
	char	   *params[2];
	char	   *result;
	char	   *val;

	params[0] = palloc(64);
	params[1] = palloc(64);

	/* regular file (not in directory 'global') */
	if (db_oid != 0)
	{
		char	   *dbname;

		sprintf(params[0], "%i", db_oid);
		res_db = pgut_execute(backup_conn,
							  "SELECT datname FROM pg_database WHERE oid=$1",
							  1, (const char **) params);
		/*
		 * If database is not found, it's not an error.
		 * It could have been deleted since previous backup.
		 */
		if (PQntuples(res_db) != 1 || PQnfields(res_db) != 1)
			return NULL;

		dbname = PQgetvalue(res_db, 0, 0);

		if (strcmp(dbname, "template0") == 0)
		{
			PQclear(res_db);
			return NULL;
		}

		tmp_conn = pgut_connect(instance_config.pghost, instance_config.pgport,
								dbname,
								instance_config.pguser);
		sprintf(params[0], "%i", tablespace_oid);
		sprintf(params[1], "%i", rel_filenode);
		res = pgut_execute(tmp_conn, "SELECT pg_catalog.pg_ptrack_get_and_clear($1, $2)",
						   2, (const char **)params);

		if (PQnfields(res) != 1)
			elog(ERROR, "cannot get ptrack file from database \"%s\" by tablespace oid %u and relation oid %u",
				 dbname, tablespace_oid, rel_filenode);
		PQclear(res_db);
		pgut_disconnect(tmp_conn);
	}
	/* file in directory 'global' */
	else
	{
		/*
		 * execute ptrack_get_and_clear for relation in pg_global
		 * Use backup_conn, cause we can do it from any database.
		 */
		sprintf(params[0], "%i", tablespace_oid);
		sprintf(params[1], "%i", rel_filenode);
		res = pgut_execute(backup_conn, "SELECT pg_catalog.pg_ptrack_get_and_clear($1, $2)",
						   2, (const char **)params);

		if (PQnfields(res) != 1)
			elog(ERROR, "cannot get ptrack file from pg_global tablespace and relation oid %u",
			 rel_filenode);
	}

	val = PQgetvalue(res, 0, 0);

	/* TODO Now pg_ptrack_get_and_clear() returns bytea ending with \x.
	 * It should be fixed in future ptrack releases, but till then we
	 * can parse it.
	 */
	if (strcmp("x", val+1) == 0)
	{
		/* Ptrack file is missing */
		return NULL;
	}

	result = (char *) PQunescapeBytea((unsigned char *) PQgetvalue(res, 0, 0),
									  result_size);
	PQclear(res);
	pfree(params[0]);
	pfree(params[1]);

	return result;
}

/*
 * Wait for target 'lsn'.
 *
 * If current backup started in archive mode wait for 'lsn' to be archived in
 * archive 'wal' directory with WAL segment file.
 * If current backup started in stream mode wait for 'lsn' to be streamed in
 * 'pg_wal' directory.
 *
 * If 'is_start_lsn' is true and backup mode is PAGE then we wait for 'lsn' to
 * be archived in archive 'wal' directory regardless stream mode.
 *
 * If 'wait_prev_segment' wait for previous segment.
 *
 * Returns LSN of last valid record if wait_prev_segment is not true, otherwise
 * returns InvalidXLogRecPtr.
 */
static XLogRecPtr
wait_wal_lsn(XLogRecPtr lsn, bool is_start_lsn, bool wait_prev_segment)
{
	TimeLineID	tli;
	XLogSegNo	targetSegNo;
	char		pg_wal_dir[MAXPGPATH];
	char		wal_segment_path[MAXPGPATH],
			   *wal_segment_dir,
				wal_segment[MAXFNAMELEN];
	bool		file_exists = false;
	uint32		try_count = 0,
				timeout;

#ifdef HAVE_LIBZ
	char		gz_wal_segment_path[MAXPGPATH];
#endif

	tli = get_current_timeline(false);

	/* Compute the name of the WAL file containig requested LSN */
	GetXLogSegNo(lsn, targetSegNo, instance_config.xlog_seg_size);
	if (wait_prev_segment)
		targetSegNo--;
	GetXLogFileName(wal_segment, tli, targetSegNo,
					instance_config.xlog_seg_size);

	/*
	 * In pg_start_backup we wait for 'lsn' in 'pg_wal' directory if it is
	 * stream and non-page backup. Page backup needs archived WAL files, so we
	 * wait for 'lsn' in archive 'wal' directory for page backups.
	 *
	 * In pg_stop_backup it depends only on stream_wal.
	 */
	if (stream_wal &&
		(current.backup_mode != BACKUP_MODE_DIFF_PAGE || !is_start_lsn))
	{
		pgBackupGetPath2(&current, pg_wal_dir, lengthof(pg_wal_dir),
						 DATABASE_DIR, PG_XLOG_DIR);
		join_path_components(wal_segment_path, pg_wal_dir, wal_segment);
		wal_segment_dir = pg_wal_dir;
	}
	else
	{
		join_path_components(wal_segment_path, arclog_path, wal_segment);
		wal_segment_dir = arclog_path;
	}

	if (instance_config.archive_timeout > 0)
		timeout = instance_config.archive_timeout;
	else
		timeout = ARCHIVE_TIMEOUT_DEFAULT;

	if (wait_prev_segment)
		elog(LOG, "Looking for segment: %s", wal_segment);
	else
		elog(LOG, "Looking for LSN %X/%X in segment: %s",
			 (uint32) (lsn >> 32), (uint32) lsn, wal_segment);

#ifdef HAVE_LIBZ
	snprintf(gz_wal_segment_path, sizeof(gz_wal_segment_path), "%s.gz",
			 wal_segment_path);
#endif

	/* Wait until target LSN is archived or streamed */
	while (true)
	{
		if (!file_exists)
		{
			file_exists = fileExists(wal_segment_path);

			/* Try to find compressed WAL file */
			if (!file_exists)
			{
#ifdef HAVE_LIBZ
				file_exists = fileExists(gz_wal_segment_path);
				if (file_exists)
					elog(LOG, "Found compressed WAL segment: %s", wal_segment_path);
#endif
			}
			else
				elog(LOG, "Found WAL segment: %s", wal_segment_path);
		}

		if (file_exists)
		{
			/* Do not check LSN for previous WAL segment */
			if (wait_prev_segment)
				return InvalidXLogRecPtr;

			/*
			 * A WAL segment found. Check LSN on it.
			 */
			if (wal_contains_lsn(wal_segment_dir, lsn, tli,
								 instance_config.xlog_seg_size))
				/* Target LSN was found */
			{
				elog(LOG, "Found LSN: %X/%X", (uint32) (lsn >> 32), (uint32) lsn);
				return lsn;
			}

			/*
			 * If we failed to get LSN of valid record in a reasonable time, try
			 * to get LSN of last valid record prior to the target LSN. But only
			 * in case of a backup from a replica.
			 */
			if (!exclusive_backup && current.from_replica &&
				(try_count > timeout / 4))
			{
				XLogRecPtr	res;

				res = get_last_wal_lsn(wal_segment_dir, current.start_lsn,
									   lsn, tli, false,
									   instance_config.xlog_seg_size);
				if (!XLogRecPtrIsInvalid(res))
				{
					/* LSN of the prior record was found */
					elog(LOG, "Found prior LSN: %X/%X, it is used as stop LSN",
						 (uint32) (res >> 32), (uint32) res);
					return res;
				}
			}
		}

		sleep(1);
		if (interrupted)
			elog(ERROR, "Interrupted during waiting for WAL archiving");
		try_count++;

		/* Inform user if WAL segment is absent in first attempt */
		if (try_count == 1)
		{
			if (wait_prev_segment)
				elog(INFO, "Wait for WAL segment %s to be archived",
					 wal_segment_path);
			else
				elog(INFO, "Wait for LSN %X/%X in archived WAL segment %s",
					 (uint32) (lsn >> 32), (uint32) lsn, wal_segment_path);
		}

		if (!stream_wal && is_start_lsn && try_count == 30)
			elog(WARNING, "By default pg_probackup assume WAL delivery method to be ARCHIVE. "
				 "If continius archiving is not set up, use '--stream' option to make autonomous backup. "
				 "Otherwise check that continius archiving works correctly.");

		if (timeout > 0 && try_count > timeout)
		{
			if (file_exists)
				elog(ERROR, "WAL segment %s was archived, "
					 "but target LSN %X/%X could not be archived in %d seconds",
					 wal_segment, (uint32) (lsn >> 32), (uint32) lsn, timeout);
			/* If WAL segment doesn't exist or we wait for previous segment */
			else
				elog(ERROR,
					 "Switched WAL segment %s could not be archived in %d seconds",
					 wal_segment, timeout);
		}
	}
}

/*
 * Wait for target 'lsn' on replica instance from master.
 */
static void
wait_replica_wal_lsn(XLogRecPtr lsn, bool is_start_backup)
{
	uint32		try_count = 0;

	while (true)
	{
		XLogRecPtr	replica_lsn;

		/*
		 * For lsn from pg_start_backup() we need it to be replayed on replica's
		 * data.
		 */
		if (is_start_backup)
		{
			replica_lsn = get_checkpoint_location(backup_conn);
		}
		/*
		 * For lsn from pg_stop_backup() we need it only to be received by
		 * replica and fsync()'ed on WAL segment.
		 */
		else
		{
			PGresult   *res;
			uint32		lsn_hi;
			uint32		lsn_lo;

#if PG_VERSION_NUM >= 100000
			res = pgut_execute(backup_conn, "SELECT pg_catalog.pg_last_wal_receive_lsn()",
							   0, NULL);
#else
			res = pgut_execute(backup_conn, "SELECT pg_catalog.pg_last_xlog_receive_location()",
							   0, NULL);
#endif

			/* Extract LSN from result */
			XLogDataFromLSN(PQgetvalue(res, 0, 0), &lsn_hi, &lsn_lo);
			/* Calculate LSN */
			replica_lsn = ((uint64) lsn_hi) << 32 | lsn_lo;
			PQclear(res);
		}

		/* target lsn was replicated */
		if (replica_lsn >= lsn)
			break;

		sleep(1);
		if (interrupted)
			elog(ERROR, "Interrupted during waiting for target LSN");
		try_count++;

		/* Inform user if target lsn is absent in first attempt */
		if (try_count == 1)
			elog(INFO, "Wait for target LSN %X/%X to be received by replica",
				 (uint32) (lsn >> 32), (uint32) lsn);

		if (instance_config.replica_timeout > 0 &&
			try_count > instance_config.replica_timeout)
			elog(ERROR, "Target LSN %X/%X could not be recevied by replica "
				 "in %d seconds",
				 (uint32) (lsn >> 32), (uint32) lsn,
				 instance_config.replica_timeout);
	}
}

/*
 * Notify end of backup to PostgreSQL server.
 */
static void
pg_stop_backup(pgBackup *backup)
{
	PGconn		*conn;
	PGresult	*res;
	PGresult	*tablespace_map_content = NULL;
	uint32		lsn_hi;
	uint32		lsn_lo;
	//XLogRecPtr	restore_lsn = InvalidXLogRecPtr;
	int			pg_stop_backup_timeout = 0;
	char		path[MAXPGPATH];
	char		backup_label[MAXPGPATH];
	FILE		*fp;
	pgFile		*file;
	size_t		len;
	char	   *val = NULL;
	char	   *stop_backup_query = NULL;
	bool		stop_lsn_exists = false;

	/*
	 * We will use this values if there are no transactions between start_lsn
	 * and stop_lsn.
	 */
	time_t		recovery_time;
	TransactionId recovery_xid;

	if (!backup_in_progress)
		elog(ERROR, "backup is not in progress");

	/* For 9.5 replica we call pg_stop_backup() on master */
	if (current.from_replica && exclusive_backup)
		conn = master_conn;
	else
		conn = backup_conn;

	/* Remove annoying NOTICE messages generated by backend */
	res = pgut_execute(conn, "SET client_min_messages = warning;",
					   0, NULL);
	PQclear(res);

	/* Create restore point
	 * only if it`s backup from master, or exclusive replica(wich connects to master)
	 */
	if (backup != NULL && (!current.from_replica || (current.from_replica && exclusive_backup)))
	{
		const char *params[1];
		char		name[1024];

		if (!current.from_replica)
			snprintf(name, lengthof(name), "pg_probackup, backup_id %s",
					 base36enc(backup->start_time));
		else
			snprintf(name, lengthof(name), "pg_probackup, backup_id %s. Replica Backup",
					 base36enc(backup->start_time));
		params[0] = name;

		res = pgut_execute(conn, "SELECT pg_catalog.pg_create_restore_point($1)",
						   1, params);
		/* Extract timeline and LSN from the result */
		XLogDataFromLSN(PQgetvalue(res, 0, 0), &lsn_hi, &lsn_lo);
		/* Calculate LSN */
		//restore_lsn = ((uint64) lsn_hi) << 32 | lsn_lo;
		PQclear(res);
	}

	/*
	 * send pg_stop_backup asynchronously because we could came
	 * here from backup_cleanup() after some error caused by
	 * postgres archive_command problem and in this case we will
	 * wait for pg_stop_backup() forever.
	 */

	if (!pg_stop_backup_is_sent)
	{
		bool		sent = false;

		if (!exclusive_backup)
		{
			/*
			 * Stop the non-exclusive backup. Besides stop_lsn it returns from
			 * pg_stop_backup(false) copy of the backup label and tablespace map
			 * so they can be written to disk by the caller.
			 * In case of backup from replica >= 9.6 we do not trust minRecPoint
			 * and stop_backup LSN, so we use latest replayed LSN as STOP LSN.
			 */
			if (current.from_replica)
				stop_backup_query = "SELECT"
									" pg_catalog.txid_snapshot_xmax(pg_catalog.txid_current_snapshot()),"
									" current_timestamp(0)::timestamptz,"
#if PG_VERSION_NUM >= 100000
									" pg_catalog.pg_last_wal_replay_lsn(),"
#else
									" pg_catalog.pg_last_xlog_replay_location(),"
#endif
									" labelfile,"
									" spcmapfile"
#if PG_VERSION_NUM >= 100000
									" FROM pg_catalog.pg_stop_backup(false, false)";
#else
									" FROM pg_catalog.pg_stop_backup(false)";
#endif
			else
				stop_backup_query = "SELECT"
									" pg_catalog.txid_snapshot_xmax(pg_catalog.txid_current_snapshot()),"
									" current_timestamp(0)::timestamptz,"
									" lsn,"
									" labelfile,"
									" spcmapfile"
#if PG_VERSION_NUM >= 100000
									" FROM pg_catalog.pg_stop_backup(false, false)";
#else
									" FROM pg_catalog.pg_stop_backup(false)";
#endif

		}
		else
		{
			stop_backup_query =	"SELECT"
								" pg_catalog.txid_snapshot_xmax(pg_catalog.txid_current_snapshot()),"
								" current_timestamp(0)::timestamptz,"
								" pg_catalog.pg_stop_backup() as lsn";
		}

		sent = pgut_send(conn, stop_backup_query, 0, NULL, WARNING);
		pg_stop_backup_is_sent = true;
		if (!sent)
			elog(ERROR, "Failed to send pg_stop_backup query");
	}

	/*
	 * Wait for the result of pg_stop_backup(), but no longer than
	 * archive_timeout seconds
	 */
	if (pg_stop_backup_is_sent && !in_cleanup)
	{
		res = NULL;

		while (1)
		{
			if (!PQconsumeInput(conn) || PQisBusy(conn))
			{
				pg_stop_backup_timeout++;
				sleep(1);

				if (interrupted)
				{
					pgut_cancel(conn);
					elog(ERROR, "interrupted during waiting for pg_stop_backup");
				}

				if (pg_stop_backup_timeout == 1)
					elog(INFO, "wait for pg_stop_backup()");

				/*
				 * If postgres haven't answered in archive_timeout seconds,
				 * send an interrupt.
				 */
				if (pg_stop_backup_timeout > instance_config.archive_timeout)
				{
					pgut_cancel(conn);
					elog(ERROR, "pg_stop_backup doesn't answer in %d seconds, cancel it",
						 instance_config.archive_timeout);
				}
			}
			else
			{
				res = PQgetResult(conn);
				break;
			}
		}

		/* Check successfull execution of pg_stop_backup() */
		if (!res)
			elog(ERROR, "pg_stop backup() failed");
		else
		{
			switch (PQresultStatus(res))
			{
				/*
				 * We should expect only PGRES_TUPLES_OK since pg_stop_backup
				 * returns tuples.
				 */
				case PGRES_TUPLES_OK:
					break;
				default:
					elog(ERROR, "query failed: %s query was: %s",
						 PQerrorMessage(conn), stop_backup_query);
			}
			elog(INFO, "pg_stop backup() successfully executed");
		}

		backup_in_progress = false;

		/* Extract timeline and LSN from results of pg_stop_backup() */
		XLogDataFromLSN(PQgetvalue(res, 0, 2), &lsn_hi, &lsn_lo);
		/* Calculate LSN */
		stop_backup_lsn = ((uint64) lsn_hi) << 32 | lsn_lo;

		if (!XRecOffIsValid(stop_backup_lsn))
		{
			if (XRecOffIsNull(stop_backup_lsn))
			{
				char	   *xlog_path,
							stream_xlog_path[MAXPGPATH];

				if (stream_wal)
				{
					pgBackupGetPath2(backup, stream_xlog_path,
									 lengthof(stream_xlog_path),
									 DATABASE_DIR, PG_XLOG_DIR);
					xlog_path = stream_xlog_path;
				}
				else
					xlog_path = arclog_path;

				stop_backup_lsn = get_last_wal_lsn(xlog_path, backup->start_lsn,
												   stop_backup_lsn, backup->tli,
												   true, instance_config.xlog_seg_size);
				/*
				 * Do not check existance of LSN again below using
				 * wait_wal_lsn().
				 */
				stop_lsn_exists = true;
			}
			else
				elog(ERROR, "Invalid stop_backup_lsn value %X/%X",
					 (uint32) (stop_backup_lsn >> 32), (uint32) (stop_backup_lsn));
		}

		/* Write backup_label and tablespace_map */
		if (!exclusive_backup)
		{
			Assert(PQnfields(res) >= 4);
			pgBackupGetPath(&current, path, lengthof(path), DATABASE_DIR);

			/* Write backup_label */
			join_path_components(backup_label, path, PG_BACKUP_LABEL_FILE);
			fp = fopen(backup_label, PG_BINARY_W);
			if (fp == NULL)
				elog(ERROR, "can't open backup label file \"%s\": %s",
					 backup_label, strerror(errno));

			len = strlen(PQgetvalue(res, 0, 3));
			if (fwrite(PQgetvalue(res, 0, 3), 1, len, fp) != len ||
				fflush(fp) != 0 ||
				fsync(fileno(fp)) != 0 ||
				fclose(fp))
				elog(ERROR, "can't write backup label file \"%s\": %s",
					 backup_label, strerror(errno));

			/*
			 * It's vital to check if backup_files_list is initialized,
			 * because we could get here because the backup was interrupted
			 */
			if (backup_files_list)
			{
				file = pgFileNew(backup_label, true, false);
				calc_file_checksum(file);
				free(file->path);
				file->path = strdup(PG_BACKUP_LABEL_FILE);
				parray_append(backup_files_list, file);
			}
		}

		if (sscanf(PQgetvalue(res, 0, 0), XID_FMT, &recovery_xid) != 1)
			elog(ERROR,
				 "result of txid_snapshot_xmax() is invalid: %s",
				 PQgetvalue(res, 0, 0));
		if (!parse_time(PQgetvalue(res, 0, 1), &recovery_time, true))
			elog(ERROR,
				 "result of current_timestamp is invalid: %s",
				 PQgetvalue(res, 0, 1));

		/* Get content for tablespace_map from stop_backup results
		 * in case of non-exclusive backup
		 */
		if (!exclusive_backup)
			val = PQgetvalue(res, 0, 4);

		/* Write tablespace_map */
		if (!exclusive_backup && val && strlen(val) > 0)
		{
			char		tablespace_map[MAXPGPATH];

			join_path_components(tablespace_map, path, PG_TABLESPACE_MAP_FILE);
			fp = fopen(tablespace_map, PG_BINARY_W);
			if (fp == NULL)
				elog(ERROR, "can't open tablespace map file \"%s\": %s",
					 tablespace_map, strerror(errno));

			len = strlen(val);
			if (fwrite(val, 1, len, fp) != len ||
				fflush(fp) != 0 ||
				fsync(fileno(fp)) != 0 ||
				fclose(fp))
				elog(ERROR, "can't write tablespace map file \"%s\": %s",
					 tablespace_map, strerror(errno));

			if (backup_files_list)
			{
				file = pgFileNew(tablespace_map, true, false);
				if (S_ISREG(file->mode))
					calc_file_checksum(file);
				free(file->path);
				file->path = strdup(PG_TABLESPACE_MAP_FILE);
				parray_append(backup_files_list, file);
			}
		}

		if (tablespace_map_content)
			PQclear(tablespace_map_content);
		PQclear(res);

		if (stream_wal)
		{
			/* Wait for the completion of stream */
			pthread_join(stream_thread, NULL);
			if (stream_thread_arg.ret == 1)
				elog(ERROR, "WAL streaming failed");
		}
	}

	/* Fill in fields if that is the correct end of backup. */
	if (backup != NULL)
	{
		char	   *xlog_path,
					stream_xlog_path[MAXPGPATH];

		/* Wait for stop_lsn to be received by replica */
		/* XXX Do we need this? */
//		if (current.from_replica)
//			wait_replica_wal_lsn(stop_backup_lsn, false);
		/*
		 * Wait for stop_lsn to be archived or streamed.
		 * We wait for stop_lsn in stream mode just in case.
		 */
		if (!stop_lsn_exists)
			stop_backup_lsn = wait_wal_lsn(stop_backup_lsn, false, false);

		if (stream_wal)
		{
			pgBackupGetPath2(backup, stream_xlog_path,
							 lengthof(stream_xlog_path),
							 DATABASE_DIR, PG_XLOG_DIR);
			xlog_path = stream_xlog_path;
		}
		else
			xlog_path = arclog_path;

		backup->tli = get_current_timeline(false);
		backup->stop_lsn = stop_backup_lsn;

		elog(LOG, "Getting the Recovery Time from WAL");

		/* iterate over WAL from stop_backup lsn to start_backup lsn */
		if (!read_recovery_info(xlog_path, backup->tli,
								instance_config.xlog_seg_size,
								backup->start_lsn, backup->stop_lsn,
								&backup->recovery_time, &backup->recovery_xid))
		{
			elog(LOG, "Failed to find Recovery Time in WAL. Forced to trust current_timestamp");
			backup->recovery_time = recovery_time;
			backup->recovery_xid = recovery_xid;
		}
	}
}

/*
 * Retreive checkpoint_timeout GUC value in seconds.
 */
static int
checkpoint_timeout(void)
{
	PGresult   *res;
	const char *val;
	const char *hintmsg;
	int			val_int;

	res = pgut_execute(backup_conn, "show checkpoint_timeout", 0, NULL);
	val = PQgetvalue(res, 0, 0);

	if (!parse_int(val, &val_int, OPTION_UNIT_S, &hintmsg))
	{
		PQclear(res);
		if (hintmsg)
			elog(ERROR, "Invalid value of checkout_timeout %s: %s", val,
				 hintmsg);
		else
			elog(ERROR, "Invalid value of checkout_timeout %s", val);
	}

	PQclear(res);

	return val_int;
}

/*
 * Notify end of backup to server when "backup_label" is in the root directory
 * of the DB cluster.
 * Also update backup status to ERROR when the backup is not finished.
 */
static void
backup_cleanup(bool fatal, void *userdata)
{
	/*
	 * Update status of backup in BACKUP_CONTROL_FILE to ERROR.
	 * end_time != 0 means backup finished
	 */
	if (current.status == BACKUP_STATUS_RUNNING && current.end_time == 0)
	{
		elog(WARNING, "Backup %s is running, setting its status to ERROR",
			 base36enc(current.start_time));
		current.end_time = time(NULL);
		current.status = BACKUP_STATUS_ERROR;
		write_backup(&current);
	}

	/*
	 * If backup is in progress, notify stop of backup to PostgreSQL
	 */
	if (backup_in_progress)
	{
		elog(WARNING, "backup in progress, stop backup");
		pg_stop_backup(NULL);	/* don't care stop_lsn on error case */
	}
}

/*
 * Disconnect backup connection during quit pg_probackup.
 */
static void
backup_disconnect(bool fatal, void *userdata)
{
	pgut_disconnect(backup_conn);
	if (master_conn)
		pgut_disconnect(master_conn);
}

/*
 * Take a backup of the PGDATA at a file level.
 * Copy all directories and files listed in backup_files_list.
 * If the file is 'datafile' (regular relation's main fork), read it page by page,
 * verify checksum and copy.
 * In incremental backup mode, copy only files or datafiles' pages changed after
 * previous backup.
 */
static void *
backup_files(void *arg)
{
	int			i;
	backup_files_arg *arguments = (backup_files_arg *) arg;
	int			n_backup_files_list = parray_num(arguments->files_list);

	/* backup a file */
	for (i = 0; i < n_backup_files_list; i++)
	{
		int			ret;
		struct stat	buf;
		pgFile	   *file = (pgFile *) parray_get(arguments->files_list, i);

		elog(VERBOSE, "Copying file:  \"%s\" ", file->path);
		if (!pg_atomic_test_set_flag(&file->lock))
			continue;

		/* check for interrupt */
		if (interrupted)
			elog(ERROR, "interrupted during backup");

		if (progress)
			elog(INFO, "Progress: (%d/%d). Process file \"%s\"",
				 i + 1, n_backup_files_list, file->path);

		/* stat file to check its current state */
		ret = stat(file->path, &buf);
		if (ret == -1)
		{
			if (errno == ENOENT)
			{
				/*
				 * If file is not found, this is not en error.
				 * It could have been deleted by concurrent postgres transaction.
				 */
				file->write_size = BYTES_INVALID;
				elog(LOG, "File \"%s\" is not found", file->path);
				continue;
			}
			else
			{
				elog(ERROR,
					"can't stat file to backup \"%s\": %s",
					file->path, strerror(errno));
			}
		}

		/* We have already copied all directories */
		if (S_ISDIR(buf.st_mode))
			continue;

		if (S_ISREG(buf.st_mode))
		{
			pgFile	  **prev_file = NULL;

			/* Check that file exist in previous backup */
			if (current.backup_mode != BACKUP_MODE_FULL)
			{
				char	   *relative;
				pgFile		key;

				relative = GetRelativePath(file->path, file->extra_dir_num ?
										   file->extradir:arguments->from_root);
				key.path = relative;
				key.extra_dir_num = file->extra_dir_num;

				prev_file = (pgFile **) parray_bsearch(arguments->prev_filelist,
											&key, pgFileComparePathWithExtra);
				if (prev_file)
					/* File exists in previous backup */
					file->exists_in_prev = true;
			}
			/* copy the file into backup */
			if (file->is_datafile && !file->is_cfs)
			{
				char		to_path[MAXPGPATH];

				join_path_components(to_path, arguments->to_root,
									 file->path + strlen(arguments->from_root) + 1);

				/* backup block by block if datafile AND not compressed by cfs*/
				if (!backup_data_file(arguments, to_path, file,
									  arguments->prev_start_lsn,
									  current.backup_mode,
									  instance_config.compress_alg,
									  instance_config.compress_level))
				{
					file->write_size = BYTES_INVALID;
					elog(VERBOSE, "File \"%s\" was not copied to backup", file->path);
					continue;
				}
			}
			else if (strcmp(file->name, "pg_control") == 0)
				copy_pgcontrol_file(arguments->from_root, arguments->to_root,
									file);
			else
			{
<<<<<<< HEAD
				const char *src;
				const char *dst;
				bool skip = false;
=======
				bool		skip = false;
>>>>>>> 2837399e

				/* If non-data file has not changed since last backup... */
				if (prev_file && file->exists_in_prev &&
					buf.st_mtime < current.parent_backup)
				{
					calc_file_checksum(file);
					/* ...and checksum is the same... */
					if (EQ_TRADITIONAL_CRC32(file->crc, (*prev_file)->crc))
						skip = true; /* ...skip copying file. */
				}
				/* Set file paths */
				if (file->extra_dir_num)
				{
					char temp[MAXPGPATH];
					sprintf(temp, "%s%d", arguments->extra, file->extra_dir_num);
					src = file->extradir;
					dst = temp;
				}
				else
				{
					src = arguments->from_root;
					dst = arguments->to_root;
				}
				if (skip || !copy_file(src, dst, file))
				{
					file->write_size = BYTES_INVALID;
					elog(VERBOSE, "File \"%s\" was not copied to backup",
						 file->path);
					continue;
				}
			}

			elog(VERBOSE, "File \"%s\". Copied "INT64_FORMAT " bytes",
				 file->path, file->write_size);
		}
		else
			elog(WARNING, "unexpected file type %d", buf.st_mode);
	}

	/* Close connection */
	if (arguments->backup_conn)
		pgut_disconnect(arguments->backup_conn);

	/* Data files transferring is successful */
	arguments->ret = 0;

	return NULL;
}

/*
 * Extract information about files in backup_list parsing their names:
 * - remove temp tables from the list
 * - remove unlogged tables from the list (leave the _init fork)
 * - set flags for database directories
 * - set flags for datafiles
 */
static void
parse_backup_filelist_filenames(parray *files, const char *root)
{
	size_t		i = 0;
	Oid			unlogged_file_reloid = 0;

	while (i < parray_num(files))
	{
		pgFile	   *file = (pgFile *) parray_get(files, i);
		char	   *relative;
		int 		sscanf_result;

		relative = GetRelativePath(file->path, root);

		if (S_ISREG(file->mode) &&
			path_is_prefix_of_path(PG_TBLSPC_DIR, relative))
		{
			/*
			 * Found file in pg_tblspc/tblsOid/TABLESPACE_VERSION_DIRECTORY
			 * Legal only in case of 'pg_compression'
			 */
			if (strcmp(file->name, "pg_compression") == 0)
			{
				Oid			tblspcOid;
				Oid			dbOid;
				char		tmp_rel_path[MAXPGPATH];
				/*
				 * Check that the file is located under
				 * TABLESPACE_VERSION_DIRECTORY
				 */
				sscanf_result = sscanf(relative, PG_TBLSPC_DIR "/%u/%s/%u",
									   &tblspcOid, tmp_rel_path, &dbOid);

				/* Yes, it is */
				if (sscanf_result == 2 &&
					strncmp(tmp_rel_path, TABLESPACE_VERSION_DIRECTORY,
							strlen(TABLESPACE_VERSION_DIRECTORY)) == 0)
					set_cfs_datafiles(files, root, relative, i);
			}
		}

		if (S_ISREG(file->mode) && file->tblspcOid != 0 &&
			file->name && file->name[0])
		{
			if (strcmp(file->forkName, "init") == 0)
			{
				/*
				 * Do not backup files of unlogged relations.
				 * scan filelist backward and exclude these files.
				 */
				int			unlogged_file_num = i - 1;
				pgFile	   *unlogged_file = (pgFile *) parray_get(files,
																  unlogged_file_num);

				unlogged_file_reloid = file->relOid;

				while (unlogged_file_num >= 0 &&
					   (unlogged_file_reloid != 0) &&
					   (unlogged_file->relOid == unlogged_file_reloid))
				{
					pgFileFree(unlogged_file);
					parray_remove(files, unlogged_file_num);

					unlogged_file_num--;
					i--;

					unlogged_file = (pgFile *) parray_get(files,
														  unlogged_file_num);
				}
			}
		}

		i++;
	}
}

/* If file is equal to pg_compression, then we consider this tablespace as
 * cfs-compressed and should mark every file in this tablespace as cfs-file
 * Setting is_cfs is done via going back through 'files' set every file
 * that contain cfs_tablespace in his path as 'is_cfs'
 * Goings back through array 'files' is valid option possible because of current
 * sort rules:
 * tblspcOid/TABLESPACE_VERSION_DIRECTORY
 * tblspcOid/TABLESPACE_VERSION_DIRECTORY/dboid
 * tblspcOid/TABLESPACE_VERSION_DIRECTORY/dboid/1
 * tblspcOid/TABLESPACE_VERSION_DIRECTORY/dboid/1.cfm
 * tblspcOid/TABLESPACE_VERSION_DIRECTORY/pg_compression
 */
static void
set_cfs_datafiles(parray *files, const char *root, char *relative, size_t i)
{
	int			len;
	int			p;
	pgFile	   *prev_file;
	char	   *cfs_tblspc_path;
	char	   *relative_prev_file;

	cfs_tblspc_path = strdup(relative);
	if(!cfs_tblspc_path)
		elog(ERROR, "Out of memory");
	len = strlen("/pg_compression");
	cfs_tblspc_path[strlen(cfs_tblspc_path) - len] = 0;
	elog(VERBOSE, "CFS DIRECTORY %s, pg_compression path: %s", cfs_tblspc_path, relative);

	for (p = (int) i; p >= 0; p--)
	{
		prev_file = (pgFile *) parray_get(files, (size_t) p);
		relative_prev_file = GetRelativePath(prev_file->path, root);

		elog(VERBOSE, "Checking file in cfs tablespace %s", relative_prev_file);

		if (strstr(relative_prev_file, cfs_tblspc_path) != NULL)
		{
			if (S_ISREG(prev_file->mode) && prev_file->is_datafile)
			{
				elog(VERBOSE, "Setting 'is_cfs' on file %s, name %s",
					relative_prev_file, prev_file->name);
				prev_file->is_cfs = true;
			}
		}
		else
		{
			elog(VERBOSE, "Breaking on %s", relative_prev_file);
			break;
		}
	}
	free(cfs_tblspc_path);
}

/*
 * Find pgfile by given rnode in the backup_files_list
 * and add given blkno to its pagemap.
 */
void
process_block_change(ForkNumber forknum, RelFileNode rnode, BlockNumber blkno)
{
	char	   *path;
	char	   *rel_path;
	BlockNumber blkno_inseg;
	int			segno;
	pgFile	  **file_item;
	pgFile		f;

	segno = blkno / RELSEG_SIZE;
	blkno_inseg = blkno % RELSEG_SIZE;

	rel_path = relpathperm(rnode, forknum);
	if (segno > 0)
		path = psprintf("%s/%s.%u", instance_config.pgdata, rel_path, segno);
	else
		path = psprintf("%s/%s", instance_config.pgdata, rel_path);

	pg_free(rel_path);

	f.path = path;
	/* backup_files_list should be sorted before */
	file_item = (pgFile **) parray_bsearch(backup_files_list, &f,
										   pgFileComparePath);

	/*
	 * If we don't have any record of this file in the file map, it means
	 * that it's a relation that did not have much activity since the last
	 * backup. We can safely ignore it. If it is a new relation file, the
	 * backup would simply copy it as-is.
	 */
	if (file_item)
	{
		/* We need critical section only we use more than one threads */
		if (num_threads > 1)
			pthread_lock(&backup_pagemap_mutex);

		datapagemap_add(&(*file_item)->pagemap, blkno_inseg);

		if (num_threads > 1)
			pthread_mutex_unlock(&backup_pagemap_mutex);
	}

	pg_free(path);
}

/*
 * Given a list of files in the instance to backup, build a pagemap for each
 * data file that has ptrack. Result is saved in the pagemap field of pgFile.
 * NOTE we rely on the fact that provided parray is sorted by file->path.
 */
static void
make_pagemap_from_ptrack(parray *files)
{
	size_t		i;
	Oid dbOid_with_ptrack_init = 0;
	Oid tblspcOid_with_ptrack_init = 0;
	char	   *ptrack_nonparsed = NULL;
	size_t		ptrack_nonparsed_size = 0;

	elog(LOG, "Compiling pagemap");
	for (i = 0; i < parray_num(files); i++)
	{
		pgFile	   *file = (pgFile *) parray_get(files, i);
		size_t		start_addr;

		/*
		 * If there is a ptrack_init file in the database,
		 * we must backup all its files, ignoring ptrack files for relations.
		 */
		if (file->is_database)
		{
			char *filename = strrchr(file->path, '/');

			Assert(filename != NULL);
			filename++;

			/*
			 * The function pg_ptrack_get_and_clear_db returns true
			 * if there was a ptrack_init file.
			 * Also ignore ptrack files for global tablespace,
			 * to avoid any possible specific errors.
			 */
			if ((file->tblspcOid == GLOBALTABLESPACE_OID) ||
				pg_ptrack_get_and_clear_db(file->dbOid, file->tblspcOid))
			{
				dbOid_with_ptrack_init = file->dbOid;
				tblspcOid_with_ptrack_init = file->tblspcOid;
			}
		}

		if (file->is_datafile)
		{
			if (file->tblspcOid == tblspcOid_with_ptrack_init &&
				file->dbOid == dbOid_with_ptrack_init)
			{
				/* ignore ptrack if ptrack_init exists */
				elog(VERBOSE, "Ignoring ptrack because of ptrack_init for file: %s", file->path);
				file->pagemap_isabsent = true;
				continue;
			}

			/* get ptrack bitmap once for all segments of the file */
			if (file->segno == 0)
			{
				/* release previous value */
				pg_free(ptrack_nonparsed);
				ptrack_nonparsed_size = 0;

				ptrack_nonparsed = pg_ptrack_get_and_clear(file->tblspcOid, file->dbOid,
											   file->relOid, &ptrack_nonparsed_size);
			}

			if (ptrack_nonparsed != NULL)
			{
				/*
				 * pg_ptrack_get_and_clear() returns ptrack with VARHDR cutted out.
				 * Compute the beginning of the ptrack map related to this segment
				 *
				 * HEAPBLOCKS_PER_BYTE. Number of heap pages one ptrack byte can track: 8
				 * RELSEG_SIZE. Number of Pages per segment: 131072
				 * RELSEG_SIZE/HEAPBLOCKS_PER_BYTE. number of bytes in ptrack file needed
				 * to keep track on one relsegment: 16384
				 */
				start_addr = (RELSEG_SIZE/HEAPBLOCKS_PER_BYTE)*file->segno;

				/*
				 * If file segment was created after we have read ptrack,
				 * we won't have a bitmap for this segment.
				 */
				if (start_addr > ptrack_nonparsed_size)
				{
					elog(VERBOSE, "Ptrack is missing for file: %s", file->path);
					file->pagemap_isabsent = true;
				}
				else
				{

					if (start_addr + RELSEG_SIZE/HEAPBLOCKS_PER_BYTE > ptrack_nonparsed_size)
					{
						file->pagemap.bitmapsize = ptrack_nonparsed_size - start_addr;
						elog(VERBOSE, "pagemap size: %i", file->pagemap.bitmapsize);
					}
					else
					{
						file->pagemap.bitmapsize = RELSEG_SIZE/HEAPBLOCKS_PER_BYTE;
						elog(VERBOSE, "pagemap size: %i", file->pagemap.bitmapsize);
					}

					file->pagemap.bitmap = pg_malloc(file->pagemap.bitmapsize);
					memcpy(file->pagemap.bitmap, ptrack_nonparsed+start_addr, file->pagemap.bitmapsize);
				}
			}
			else
			{
				/*
				 * If ptrack file is missing, try to copy the entire file.
				 * It can happen in two cases:
				 * - files were created by commands that bypass buffer manager
				 * and, correspondingly, ptrack mechanism.
				 * i.e. CREATE DATABASE
				 * - target relation was deleted.
				 */
				elog(VERBOSE, "Ptrack is missing for file: %s", file->path);
				file->pagemap_isabsent = true;
			}
		}
	}
	elog(LOG, "Pagemap compiled");
//	res = pgut_execute(backup_conn, "SET client_min_messages = warning;", 0, NULL, true);
//	PQclear(pgut_execute(backup_conn, "CHECKPOINT;", 0, NULL, true));
}


/*
 * Stop WAL streaming if current 'xlogpos' exceeds 'stop_backup_lsn', which is
 * set by pg_stop_backup().
 */
static bool
stop_streaming(XLogRecPtr xlogpos, uint32 timeline, bool segment_finished)
{
	static uint32 prevtimeline = 0;
	static XLogRecPtr prevpos = InvalidXLogRecPtr;

	/* check for interrupt */
	if (interrupted)
		elog(ERROR, "Interrupted during backup");

	/* we assume that we get called once at the end of each segment */
	if (segment_finished)
		elog(VERBOSE, _("finished segment at %X/%X (timeline %u)"),
			 (uint32) (xlogpos >> 32), (uint32) xlogpos, timeline);

	/*
	 * Note that we report the previous, not current, position here. After a
	 * timeline switch, xlogpos points to the beginning of the segment because
	 * that's where we always begin streaming. Reporting the end of previous
	 * timeline isn't totally accurate, because the next timeline can begin
	 * slightly before the end of the WAL that we received on the previous
	 * timeline, but it's close enough for reporting purposes.
	 */
	if (prevtimeline != 0 && prevtimeline != timeline)
		elog(LOG, _("switched to timeline %u at %X/%X\n"),
			 timeline, (uint32) (prevpos >> 32), (uint32) prevpos);

	if (!XLogRecPtrIsInvalid(stop_backup_lsn))
	{
		if (xlogpos >= stop_backup_lsn)
		{
			stop_stream_lsn = xlogpos;
			return true;
		}

		/* pg_stop_backup() was executed, wait for the completion of stream */
		if (stream_stop_timeout == 0)
		{
			elog(INFO, "Wait for LSN %X/%X to be streamed",
				 (uint32) (stop_backup_lsn >> 32), (uint32) stop_backup_lsn);

			stream_stop_timeout = checkpoint_timeout();
			stream_stop_timeout = stream_stop_timeout + stream_stop_timeout * 0.1;

			stream_stop_begin = time(NULL);
		}

		if (time(NULL) - stream_stop_begin > stream_stop_timeout)
			elog(ERROR, "Target LSN %X/%X could not be streamed in %d seconds",
				 (uint32) (stop_backup_lsn >> 32), (uint32) stop_backup_lsn,
				 stream_stop_timeout);
	}

	prevtimeline = timeline;
	prevpos = xlogpos;

	return false;
}

/*
 * Start the log streaming
 */
static void *
StreamLog(void *arg)
{
	XLogRecPtr	startpos;
	TimeLineID	starttli;
	StreamThreadArg *stream_arg = (StreamThreadArg *) arg;

	/*
	 * We must use startpos as start_lsn from start_backup
	 */
	startpos = current.start_lsn;
	starttli = current.tli;

	/*
	 * Always start streaming at the beginning of a segment
	 */
	startpos -= startpos % instance_config.xlog_seg_size;

	/* Initialize timeout */
	stream_stop_timeout = 0;
	stream_stop_begin = 0;

	/*
	 * Start the replication
	 */
	elog(LOG, _("started streaming WAL at %X/%X (timeline %u)"),
		 (uint32) (startpos >> 32), (uint32) startpos, starttli);

#if PG_VERSION_NUM >= 90600
	{
		StreamCtl	ctl;

		MemSet(&ctl, 0, sizeof(ctl));

		ctl.startpos = startpos;
		ctl.timeline = starttli;
		ctl.sysidentifier = NULL;

#if PG_VERSION_NUM >= 100000
		ctl.walmethod = CreateWalDirectoryMethod(stream_arg->basedir, 0, true);
		ctl.replication_slot = replication_slot;
		ctl.stop_socket = PGINVALID_SOCKET;
#else
		ctl.basedir = (char *) stream_arg->basedir;
#endif

		ctl.stream_stop = stop_streaming;
		ctl.standby_message_timeout = standby_message_timeout;
		ctl.partial_suffix = NULL;
		ctl.synchronous = false;
		ctl.mark_done = false;

		if(ReceiveXlogStream(stream_arg->conn, &ctl) == false)
			elog(ERROR, "Problem in receivexlog");

#if PG_VERSION_NUM >= 100000
		if (!ctl.walmethod->finish())
			elog(ERROR, "Could not finish writing WAL files: %s",
				 strerror(errno));
#endif
	}
#else
	if(ReceiveXlogStream(stream_arg->conn, startpos, starttli, NULL,
						 (char *) stream_arg->basedir, stop_streaming,
						 standby_message_timeout, NULL, false, false) == false)
		elog(ERROR, "Problem in receivexlog");
#endif

	elog(LOG, _("finished streaming WAL at %X/%X (timeline %u)"),
		 (uint32) (stop_stream_lsn >> 32), (uint32) stop_stream_lsn, starttli);
	stream_arg->ret = 0;

	PQfinish(stream_arg->conn);
	stream_arg->conn = NULL;

	return NULL;
}

/*
 * Get lsn of the moment when ptrack was enabled the last time.
 */
static XLogRecPtr
get_last_ptrack_lsn(void)

{
	PGresult   *res;
	uint32		lsn_hi;
	uint32		lsn_lo;
	XLogRecPtr	lsn;

	res = pgut_execute(backup_conn, "select pg_catalog.pg_ptrack_control_lsn()",
					   0, NULL);

	/* Extract timeline and LSN from results of pg_start_backup() */
	XLogDataFromLSN(PQgetvalue(res, 0, 0), &lsn_hi, &lsn_lo);
	/* Calculate LSN */
	lsn = ((uint64) lsn_hi) << 32 | lsn_lo;

	PQclear(res);
	return lsn;
}

char *
pg_ptrack_get_block(backup_files_arg *arguments,
					Oid dbOid,
					Oid tblsOid,
					Oid relOid,
					BlockNumber blknum,
					size_t *result_size)
{
	PGresult   *res;
	char	   *params[4];
	char	   *result;

	params[0] = palloc(64);
	params[1] = palloc(64);
	params[2] = palloc(64);
	params[3] = palloc(64);

	/*
	 * Use tmp_conn, since we may work in parallel threads.
	 * We can connect to any database.
	 */
	sprintf(params[0], "%i", tblsOid);
	sprintf(params[1], "%i", dbOid);
	sprintf(params[2], "%i", relOid);
	sprintf(params[3], "%u", blknum);

	if (arguments->backup_conn == NULL)
	{
		arguments->backup_conn = pgut_connect(instance_config.pghost,
											  instance_config.pgport,
											  instance_config.pgdatabase,
											  instance_config.pguser);
	}

	if (arguments->cancel_conn == NULL)
		arguments->cancel_conn = PQgetCancel(arguments->backup_conn);

	//elog(LOG, "db %i pg_ptrack_get_block(%i, %i, %u)",dbOid, tblsOid, relOid, blknum);
	res = pgut_execute_parallel(arguments->backup_conn,
								arguments->cancel_conn,
					"SELECT pg_catalog.pg_ptrack_get_block_2($1, $2, $3, $4)",
					4, (const char **)params, true);

	if (PQnfields(res) != 1)
	{
		elog(VERBOSE, "cannot get file block for relation oid %u",
					   relOid);
		return NULL;
	}

	if (PQgetisnull(res, 0, 0))
	{
		elog(VERBOSE, "cannot get file block for relation oid %u",
				   relOid);
		return NULL;
	}

	result = (char *) PQunescapeBytea((unsigned char *) PQgetvalue(res, 0, 0),
									  result_size);

	PQclear(res);

	pfree(params[0]);
	pfree(params[1]);
	pfree(params[2]);
	pfree(params[3]);

	return result;
}<|MERGE_RESOLUTION|>--- conflicted
+++ resolved
@@ -632,8 +632,7 @@
 	if (is_remote_backup)
 		get_remote_pgdata_filelist(backup_files_list);
 	else
-<<<<<<< HEAD
-		dir_list_file(backup_files_list, pgdata, true, true, false, 0);
+		dir_list_file(backup_files_list, instance_config.pgdata, true, true, false, 0);
 
 	/*
 	 * Append to backup list all files and directories
@@ -644,10 +643,6 @@
 			/* Extra dirs numeration starts with 1. 0 value is not extra dir */
 			dir_list_file(backup_files_list, parray_get(extra_dirs, i),
 						  true, true, false, i+1);
-=======
-		dir_list_file(backup_files_list, instance_config.pgdata,
-					  true, true, false);
->>>>>>> 2837399e
 
 	/*
 	 * Sort pathname ascending. It is necessary to create intermediate
@@ -710,14 +705,10 @@
 			char	   *dir_name;
 
 			if (!is_remote_backup)
-<<<<<<< HEAD
 				if (file->extra_dir_num)
 					dir_name = GetRelativePath(file->path, file->extradir);
 				else
-					dir_name = GetRelativePath(file->path, pgdata);
-=======
-				dir_name = GetRelativePath(file->path, instance_config.pgdata);
->>>>>>> 2837399e
+					dir_name = GetRelativePath(file->path, instance_config.pgdata);
 			else
 				dir_name = file->path;
 
@@ -726,7 +717,7 @@
 			if (file->extra_dir_num)
 			{
 				char		temp[MAXPGPATH];
-				sprintf(temp, "%s%d", extra_path, file->extra_dir_num);
+				snprintf(temp, MAXPGPATH, "%s%d", extra_path, file->extra_dir_num);
 				join_path_components(dirpath, temp, dir_name);
 			}
 			else
@@ -862,11 +853,7 @@
 	}
 
 	/* Print the list of files to backup catalog */
-<<<<<<< HEAD
-	write_backup_filelist(&current, backup_files_list, pgdata, NULL);
-=======
-	write_backup_filelist(&current, backup_files_list, instance_config.pgdata);
->>>>>>> 2837399e
+	write_backup_filelist(&current, backup_files_list, instance_config.pgdata, NULL);
 
 	/* Compute summary of size of regular files in the backup */
 	for (i = 0; i < parray_num(backup_files_list); i++)
@@ -2341,13 +2328,9 @@
 									file);
 			else
 			{
-<<<<<<< HEAD
 				const char *src;
 				const char *dst;
-				bool skip = false;
-=======
 				bool		skip = false;
->>>>>>> 2837399e
 
 				/* If non-data file has not changed since last backup... */
 				if (prev_file && file->exists_in_prev &&
