--- conflicted
+++ resolved
@@ -578,17 +578,13 @@
 			strlen(" with pg_probackup"));
 	pg_start_backup(label, smooth_checkpoint, &current);
 
-<<<<<<< HEAD
-	pgBackupGetPath(&current, database_path, lengthof(database_path),DATABASE_DIR);
+	/* Update running backup meta with START LSN */
+	write_backup(&current);
+
+	pgBackupGetPath(&current, database_path, lengthof(database_path),
+					DATABASE_DIR);
 	pgBackupGetPath(&current, external_prefix, lengthof(external_prefix),
 					EXTERNAL_DIR);
-=======
-	/* Update running backup meta with START LSN */
-	write_backup(&current);
-
-	pgBackupGetPath(&current, database_path, lengthof(database_path),
-					DATABASE_DIR);
->>>>>>> 687677fa
 
 	/* start stream replication */
 	if (stream_wal)
