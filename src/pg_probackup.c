/*-------------------------------------------------------------------------
 *
 * pg_probackup.c: Backup/Recovery manager for PostgreSQL.
 *
 * Portions Copyright (c) 2009-2013, NIPPON TELEGRAPH AND TELEPHONE CORPORATION
 * Portions Copyright (c) 2015-2017, Postgres Professional
 *
 *-------------------------------------------------------------------------
 */

#include "pg_probackup.h"

#include "pg_getopt.h"
#include "streamutil.h"

#include <sys/stat.h>

#include "utils/thread.h"

const char *PROGRAM_VERSION	= "2.0.21";
const char *PROGRAM_URL		= "https://github.com/postgrespro/pg_probackup";
const char *PROGRAM_EMAIL	= "https://github.com/postgrespro/pg_probackup/issues";

typedef enum ProbackupSubcmd
{
	NO_CMD = 0,
	INIT_CMD,
	ADD_INSTANCE_CMD,
	DELETE_INSTANCE_CMD,
	ARCHIVE_PUSH_CMD,
	ARCHIVE_GET_CMD,
	BACKUP_CMD,
	RESTORE_CMD,
	VALIDATE_CMD,
	DELETE_CMD,
	MERGE_CMD,
	SHOW_CMD,
	SET_CONFIG_CMD,
	SHOW_CONFIG_CMD
} ProbackupSubcmd;

/* directory options */
char	   *backup_path = NULL;
char	   *pgdata = NULL;
/*
 * path or to the data files in the backup catalog
 * $BACKUP_PATH/backups/instance_name
 */
char		backup_instance_path[MAXPGPATH];
/*
 * path or to the wal files in the backup catalog
 * $BACKUP_PATH/wal/instance_name
 */
char		arclog_path[MAXPGPATH] = "";

/* extra directory to backup */
char	   *extradir = NULL;
/* common options */
static char *backup_id_string = NULL;
int			num_threads = 1;
bool		stream_wal = false;
bool		progress = false;
#if PG_VERSION_NUM >= 100000
char	   *replication_slot = NULL;
#endif

/* backup options */
bool		backup_logs = false;
bool		smooth_checkpoint;
bool		is_remote_backup = false;
/* Wait timeout for WAL segment archiving */
uint32		archive_timeout = ARCHIVE_TIMEOUT_DEFAULT;
const char *master_db = NULL;
const char *master_host = NULL;
const char *master_port= NULL;
const char *master_user = NULL;
uint32		replica_timeout = REPLICA_TIMEOUT_DEFAULT;

/* restore options */
static char		   *target_time;
static char		   *target_xid;
static char		   *target_lsn;
static char		   *target_inclusive;
static TimeLineID	target_tli;
static bool			target_immediate;
static char		   *target_name = NULL;
static char		   *target_action = NULL;

static pgRecoveryTarget *recovery_target_options = NULL;

bool restore_as_replica = false;
bool restore_no_validate = false;

/* delete options */
bool		delete_wal = false;
bool		delete_expired = false;
bool		apply_to_all = false;
bool		force_delete = false;

/* retention options */
uint32		retention_redundancy = 0;
uint32		retention_window = 0;

/* compression options */
CompressAlg compress_alg = COMPRESS_ALG_DEFAULT;
int			compress_level = COMPRESS_LEVEL_DEFAULT;
bool 		compress_shortcut = false;


/* other options */
char	   *instance_name;
uint64		system_identifier = 0;

/*
 * Starting from PostgreSQL 11 WAL segment size may vary. Prior to
 * PostgreSQL 10 xlog_seg_size is equal to XLOG_SEG_SIZE.
 */
#if PG_VERSION_NUM >= 110000
uint32		xlog_seg_size = 0;
#else
uint32		xlog_seg_size = XLOG_SEG_SIZE;
#endif

/* archive push options */
static char *wal_file_path;
static char *wal_file_name;
static bool	file_overwrite = false;

/* show options */
ShowFormat show_format = SHOW_PLAIN;

/* current settings */
pgBackup	current;
static ProbackupSubcmd backup_subcmd = NO_CMD;

static bool help_opt = false;

static void opt_backup_mode(pgut_option *opt, const char *arg);
static void opt_log_level_console(pgut_option *opt, const char *arg);
static void opt_log_level_file(pgut_option *opt, const char *arg);
static void opt_compress_alg(pgut_option *opt, const char *arg);
static void opt_show_format(pgut_option *opt, const char *arg);

static void compress_init(void);

static pgut_option options[] =
{
	/* directory options */
	{ 'b',  1,  "help",					&help_opt,			SOURCE_CMDLINE },
	{ 's', 'D', "pgdata",				&pgdata,			SOURCE_CMDLINE },
	{ 's', 'B', "backup-path",			&backup_path,		SOURCE_CMDLINE },
	/* common options */
	{ 'u', 'j', "threads",				&num_threads,		SOURCE_CMDLINE },
	{ 'b', 2, "stream",					&stream_wal,		SOURCE_CMDLINE },
	{ 'b', 3, "progress",				&progress,			SOURCE_CMDLINE },
	{ 's', 'i', "backup-id",			&backup_id_string, SOURCE_CMDLINE },
	/* backup options */
	{ 'b', 10, "backup-pg-log",			&backup_logs,		SOURCE_CMDLINE },
	{ 'f', 'b', "backup-mode",			opt_backup_mode,	SOURCE_CMDLINE },
	{ 'b', 'C', "smooth-checkpoint",	&smooth_checkpoint,	SOURCE_CMDLINE },
	{ 's', 'S', "slot",					&replication_slot,	SOURCE_CMDLINE },
	{ 'u', 11, "archive-timeout",		&archive_timeout,	SOURCE_CMDLINE, SOURCE_DEFAULT,	OPTION_UNIT_S },
	{ 'b', 12, "delete-wal",			&delete_wal,		SOURCE_CMDLINE },
	{ 'b', 13, "delete-expired",		&delete_expired,	SOURCE_CMDLINE },
	{ 's', 14, "master-db",				&master_db,			SOURCE_CMDLINE, },
	{ 's', 15, "master-host",			&master_host,		SOURCE_CMDLINE, },
	{ 's', 16, "master-port",			&master_port,		SOURCE_CMDLINE, },
	{ 's', 17, "master-user",			&master_user,		SOURCE_CMDLINE, },
	{ 'u', 18, "replica-timeout",		&replica_timeout,	SOURCE_CMDLINE,	SOURCE_DEFAULT,	OPTION_UNIT_S },
	/* TODO not completed feature. Make it unavailiable from user level
	 { 'b', 18, "remote",				&is_remote_backup,	SOURCE_CMDLINE, }, */
	/* restore options */
	{ 's', 20, "time",					&target_time,		SOURCE_CMDLINE },
	{ 's', 21, "xid",					&target_xid,		SOURCE_CMDLINE },
	{ 's', 22, "inclusive",				&target_inclusive,	SOURCE_CMDLINE },
	{ 'u', 23, "timeline",				&target_tli,		SOURCE_CMDLINE },
	{ 'f', 'T', "tablespace-mapping",	opt_tablespace_map,	SOURCE_CMDLINE },
	{ 'b', 24, "immediate",				&target_immediate,	SOURCE_CMDLINE },
	{ 's', 25, "recovery-target-name",	&target_name,		SOURCE_CMDLINE },
	{ 's', 26, "recovery-target-action", &target_action,	SOURCE_CMDLINE },
	{ 'b', 'R', "restore-as-replica",	&restore_as_replica,	SOURCE_CMDLINE },
	{ 'b', 27, "no-validate",			&restore_no_validate,	SOURCE_CMDLINE },
	{ 's', 28, "lsn",					&target_lsn,		SOURCE_CMDLINE },
	/* delete options */
	{ 'b', 130, "wal",					&delete_wal,		SOURCE_CMDLINE },
	{ 'b', 131, "expired",				&delete_expired,	SOURCE_CMDLINE },
	{ 'b', 132, "all",					&apply_to_all,		SOURCE_CMDLINE },
	/* TODO not implemented yet */
	{ 'b', 133, "force",				&force_delete,		SOURCE_CMDLINE },
	/* retention options */
	{ 'u', 134, "retention-redundancy",	&retention_redundancy, SOURCE_CMDLINE },
	{ 'u', 135, "retention-window",		&retention_window,	SOURCE_CMDLINE },
	/* compression options */
	{ 'f', 136, "compress-algorithm",	opt_compress_alg,	SOURCE_CMDLINE },
	{ 'u', 137, "compress-level",		&compress_level,	SOURCE_CMDLINE },
	{ 'b', 138, "compress",				&compress_shortcut,	SOURCE_CMDLINE },
	/* logging options */
	{ 'f', 140, "log-level-console",	opt_log_level_console,	SOURCE_CMDLINE },
	{ 'f', 141, "log-level-file",		opt_log_level_file,	SOURCE_CMDLINE },
	{ 's', 142, "log-filename",			&log_filename,		SOURCE_CMDLINE },
	{ 's', 143, "error-log-filename",	&error_log_filename, SOURCE_CMDLINE },
	{ 's', 144, "log-directory",		&log_directory,		SOURCE_CMDLINE },
	{ 'U', 145, "log-rotation-size",	&log_rotation_size,	SOURCE_CMDLINE,	SOURCE_DEFAULT,	OPTION_UNIT_KB },
	{ 'U', 146, "log-rotation-age",		&log_rotation_age,	SOURCE_CMDLINE,	SOURCE_DEFAULT,	OPTION_UNIT_MS },
	/* connection options */
	{ 's', 'd', "pgdatabase",			&pgut_dbname,		SOURCE_CMDLINE },
	{ 's', 'h', "pghost",				&host,				SOURCE_CMDLINE },
	{ 's', 'p', "pgport",				&port,				SOURCE_CMDLINE },
	{ 's', 'U', "pguser",				&username,			SOURCE_CMDLINE },
	{ 'B', 'w', "no-password",			&prompt_password,	SOURCE_CMDLINE },
	{ 'b', 'W', "password",				&force_password,	SOURCE_CMDLINE },
	/* other options */
	{ 'U', 150, "system-identifier",	&system_identifier,	SOURCE_FILE_STRICT },
	{ 's', 151, "instance",				&instance_name,		SOURCE_CMDLINE },
<<<<<<< HEAD
	{ 's', 152, "extra-directory",		&extradir,			SOURCE_CMDLINE },
=======
#if PG_VERSION_NUM >= 110000
	{ 'u', 152, "xlog-seg-size",		&xlog_seg_size,		SOURCE_FILE_STRICT},
#endif
>>>>>>> 31b9da4f
	/* archive-push options */
	{ 's', 160, "wal-file-path",		&wal_file_path,		SOURCE_CMDLINE },
	{ 's', 161, "wal-file-name",		&wal_file_name,		SOURCE_CMDLINE },
	{ 'b', 162, "overwrite",			&file_overwrite,	SOURCE_CMDLINE },
	/* show options */
	{ 'f', 170, "format",				opt_show_format,	SOURCE_CMDLINE },
	{ 0 }
};

/*
 * Entry point of pg_probackup command.
 */
int
main(int argc, char *argv[])
{
	char	   *command = NULL,
			   *command_name;
	/* Check if backup_path is directory. */
	struct stat stat_buf;
	int			rc;

	/* initialize configuration */
	pgBackupInit(&current);

	PROGRAM_NAME = get_progname(argv[0]);
	set_pglocale_pgservice(argv[0], "pgscripts");

#if PG_VERSION_NUM >= 110000
	/*
	 * Reset WAL segment size, we will retreive it using RetrieveWalSegSize()
	 * later.
	 */
	WalSegSz = 0;
#endif

	/*
	 * Save main thread's tid. It is used call exit() in case of errors.
	 */
	main_tid = pthread_self();

	/* Parse subcommands and non-subcommand options */
	if (argc > 1)
	{
		if (strcmp(argv[1], "archive-push") == 0)
			backup_subcmd = ARCHIVE_PUSH_CMD;
		else if (strcmp(argv[1], "archive-get") == 0)
			backup_subcmd = ARCHIVE_GET_CMD;
		else if (strcmp(argv[1], "add-instance") == 0)
			backup_subcmd = ADD_INSTANCE_CMD;
		else if (strcmp(argv[1], "del-instance") == 0)
			backup_subcmd = DELETE_INSTANCE_CMD;
		else if (strcmp(argv[1], "init") == 0)
			backup_subcmd = INIT_CMD;
		else if (strcmp(argv[1], "backup") == 0)
			backup_subcmd = BACKUP_CMD;
		else if (strcmp(argv[1], "restore") == 0)
			backup_subcmd = RESTORE_CMD;
		else if (strcmp(argv[1], "validate") == 0)
			backup_subcmd = VALIDATE_CMD;
		else if (strcmp(argv[1], "delete") == 0)
			backup_subcmd = DELETE_CMD;
		else if (strcmp(argv[1], "merge") == 0)
			backup_subcmd = MERGE_CMD;
		else if (strcmp(argv[1], "show") == 0)
			backup_subcmd = SHOW_CMD;
		else if (strcmp(argv[1], "set-config") == 0)
			backup_subcmd = SET_CONFIG_CMD;
		else if (strcmp(argv[1], "show-config") == 0)
			backup_subcmd = SHOW_CONFIG_CMD;
		else if (strcmp(argv[1], "--help") == 0 ||
				 strcmp(argv[1], "-?") == 0 ||
				 strcmp(argv[1], "help") == 0)
		{
			if (argc > 2)
				help_command(argv[2]);
			else
				help_pg_probackup();
		}
		else if (strcmp(argv[1], "--version") == 0
				 || strcmp(argv[1], "version") == 0
				 || strcmp(argv[1], "-V") == 0)
		{
#ifdef PGPRO_VERSION
			fprintf(stderr, "%s %s (Postgres Pro %s %s)\n",
					PROGRAM_NAME, PROGRAM_VERSION,
					PGPRO_VERSION, PGPRO_EDITION);
#else
			fprintf(stderr, "%s %s (PostgreSQL %s)\n",
					PROGRAM_NAME, PROGRAM_VERSION, PG_VERSION);
#endif
			exit(0);
		}
		else
			elog(ERROR, "Unknown subcommand \"%s\"", argv[1]);
	}

	if (backup_subcmd == NO_CMD)
		elog(ERROR, "No subcommand specified");

	/*
	 * Make command string before getopt_long() will call. It permutes the
	 * content of argv.
	 */
	command_name = pstrdup(argv[1]);
	if (backup_subcmd == BACKUP_CMD ||
		backup_subcmd == RESTORE_CMD ||
		backup_subcmd == VALIDATE_CMD ||
		backup_subcmd == DELETE_CMD ||
		backup_subcmd == MERGE_CMD)
	{
		int			i,
					len = 0,
					allocated = 0;

		allocated = sizeof(char) * MAXPGPATH;
		command = (char *) palloc(allocated);

		for (i = 0; i < argc; i++)
		{
			int			arglen = strlen(argv[i]);

			if (arglen + len > allocated)
			{
				allocated *= 2;
				command = repalloc(command, allocated);
			}

			strncpy(command + len, argv[i], arglen);
			len += arglen;
			command[len++] = ' ';
		}

		command[len] = '\0';
	}

	optind += 1;
	/* Parse command line arguments */
	pgut_getopt(argc, argv, options);

	if (help_opt)
		help_command(command_name);

	/* backup_path is required for all pg_probackup commands except help */
	if (backup_path == NULL)
	{
		/*
		 * If command line argument is not set, try to read BACKUP_PATH
		 * from environment variable
		 */
		backup_path = getenv("BACKUP_PATH");
		if (backup_path == NULL)
			elog(ERROR, "required parameter not specified: BACKUP_PATH (-B, --backup-path)");
	}
	canonicalize_path(backup_path);

	/* Ensure that backup_path is an absolute path */
	if (!is_absolute_path(backup_path))
		elog(ERROR, "-B, --backup-path must be an absolute path");

	/* Ensure that backup_path is a path to a directory */
	rc = stat(backup_path, &stat_buf);
	if (rc != -1 && !S_ISDIR(stat_buf.st_mode))
		elog(ERROR, "-B, --backup-path must be a path to directory");

	/* command was initialized for a few commands */
	if (command)
	{
		elog_file(INFO, "command: %s", command);

		pfree(command);
		command = NULL;
	}

	/* Option --instance is required for all commands except init and show */
	if (backup_subcmd != INIT_CMD && backup_subcmd != SHOW_CMD &&
		backup_subcmd != VALIDATE_CMD)
	{
		if (instance_name == NULL)
			elog(ERROR, "required parameter not specified: --instance");
	}

	/*
	 * If --instance option was passed, construct paths for backup data and
	 * xlog files of this backup instance.
	 */
	if (instance_name)
	{
		sprintf(backup_instance_path, "%s/%s/%s",
				backup_path, BACKUPS_DIR, instance_name);
		sprintf(arclog_path, "%s/%s/%s", backup_path, "wal", instance_name);

		/*
		 * Ensure that requested backup instance exists.
		 * for all commands except init, which doesn't take this parameter
		 * and add-instance which creates new instance.
		 */
		if (backup_subcmd != INIT_CMD && backup_subcmd != ADD_INSTANCE_CMD)
		{
			if (access(backup_instance_path, F_OK) != 0)
				elog(ERROR, "Instance '%s' does not exist in this backup catalog",
							instance_name);
		}
	}

	/*
	 * Read options from env variables or from config file,
	 * unless we're going to set them via set-config.
	 */
	if (instance_name && backup_subcmd != SET_CONFIG_CMD)
	{
		char		path[MAXPGPATH];

		/* Read environment variables */
		pgut_getopt_env(options);

		/* Read options from configuration file */
		join_path_components(path, backup_instance_path, BACKUP_CATALOG_CONF_FILE);
		pgut_readopt(path, options, ERROR, true);
	}

	/* Initialize logger */
	init_logger(backup_path);

	/*
	 * We have read pgdata path from command line or from configuration file.
	 * Ensure that pgdata is an absolute path.
	 */
	if (pgdata != NULL && !is_absolute_path(pgdata))
		elog(ERROR, "-D, --pgdata must be an absolute path");

#if PG_VERSION_NUM >= 110000
	/* Check xlog-seg-size option */
	if (instance_name &&
		backup_subcmd != INIT_CMD && backup_subcmd != SHOW_CMD &&
		backup_subcmd != ADD_INSTANCE_CMD && !IsValidWalSegSize(xlog_seg_size))
		elog(ERROR, "Invalid WAL segment size %u", xlog_seg_size);
#endif

	/* Sanity check of --backup-id option */
	if (backup_id_string != NULL)
	{
		if (backup_subcmd != RESTORE_CMD &&
			backup_subcmd != VALIDATE_CMD &&
			backup_subcmd != DELETE_CMD &&
			backup_subcmd != MERGE_CMD &&
			backup_subcmd != SHOW_CMD)
			elog(ERROR, "Cannot use -i (--backup-id) option together with the \"%s\" command",
				 command_name);

		current.backup_id = base36dec(backup_id_string);
		if (current.backup_id == 0)
			elog(ERROR, "Invalid backup-id \"%s\"", backup_id_string);
	}

	/* Setup stream options. They are used in streamutil.c. */
	if (host != NULL)
		dbhost = pstrdup(host);
	if (port != NULL)
		dbport = pstrdup(port);
	if (username != NULL)
		dbuser = pstrdup(username);

	/* setup exclusion list for file search */
	if (!backup_logs)
	{
		int			i;

		for (i = 0; pgdata_exclude_dir[i]; i++);		/* find first empty slot */

		/* Set 'pg_log' in first empty slot */
		pgdata_exclude_dir[i] = "pg_log";
	}

	if (backup_subcmd == VALIDATE_CMD || backup_subcmd == RESTORE_CMD)
	{
		/* parse all recovery target options into recovery_target_options structure */
		recovery_target_options = parseRecoveryTargetOptions(target_time, target_xid,
								   target_inclusive, target_tli, target_lsn, target_immediate,
								   target_name, target_action, restore_no_validate);
	}

	if (num_threads < 1)
		num_threads = 1;

	compress_init();

	/* do actual operation */
	switch (backup_subcmd)
	{
		case ARCHIVE_PUSH_CMD:
			return do_archive_push(wal_file_path, wal_file_name, file_overwrite);
		case ARCHIVE_GET_CMD:
			return do_archive_get(wal_file_path, wal_file_name);
		case ADD_INSTANCE_CMD:
			return do_add_instance();
		case DELETE_INSTANCE_CMD:
			return do_delete_instance();
		case INIT_CMD:
			return do_init();
		case BACKUP_CMD:
			{
				const char *backup_mode;
				time_t		start_time;

				start_time = time(NULL);
				backup_mode = deparse_backup_mode(current.backup_mode);
				current.stream = stream_wal;

				elog(INFO, "Backup start, pg_probackup version: %s, backup ID: %s, backup mode: %s, instance: %s, stream: %s, remote: %s",
						  PROGRAM_VERSION, base36enc(start_time), backup_mode, instance_name,
						  stream_wal ? "true" : "false", is_remote_backup ? "true" : "false");

				return do_backup(start_time);
			}
		case RESTORE_CMD:
			return do_restore_or_validate(current.backup_id,
						  recovery_target_options,
						  true);
		case VALIDATE_CMD:
			if (current.backup_id == 0 && target_time == 0 && target_xid == 0)
				return do_validate_all();
			else
				return do_restore_or_validate(current.backup_id,
						  recovery_target_options,
						  false);
		case SHOW_CMD:
			return do_show(current.backup_id);
		case DELETE_CMD:
			if (delete_expired && backup_id_string)
				elog(ERROR, "You cannot specify --delete-expired and --backup-id options together");
			if (!delete_expired && !delete_wal && !backup_id_string)
				elog(ERROR, "You must specify at least one of the delete options: --expired |--wal |--backup_id");
			if (delete_wal && !delete_expired && !backup_id_string)
				return do_retention_purge();
			if (delete_expired)
				return do_retention_purge();
			else
				do_delete(current.backup_id);
			break;
		case MERGE_CMD:
			do_merge(current.backup_id);
			break;
		case SHOW_CONFIG_CMD:
			return do_configure(true);
		case SET_CONFIG_CMD:
			return do_configure(false);
		case NO_CMD:
			/* Should not happen */
			elog(ERROR, "Unknown subcommand");
	}

	return 0;
}

static void
opt_backup_mode(pgut_option *opt, const char *arg)
{
	current.backup_mode = parse_backup_mode(arg);
}

static void
opt_log_level_console(pgut_option *opt, const char *arg)
{
	log_level_console = parse_log_level(arg);
}

static void
opt_log_level_file(pgut_option *opt, const char *arg)
{
	log_level_file = parse_log_level(arg);
}

static void
opt_show_format(pgut_option *opt, const char *arg)
{
	const char *v = arg;
	size_t		len;

	/* Skip all spaces detected */
	while (IsSpace(*v))
		v++;
	len = strlen(v);

	if (len > 0)
	{
		if (pg_strncasecmp("plain", v, len) == 0)
			show_format = SHOW_PLAIN;
		else if (pg_strncasecmp("json", v, len) == 0)
			show_format = SHOW_JSON;
		else
			elog(ERROR, "Invalid show format \"%s\"", arg);
	}
	else
		elog(ERROR, "Invalid show format \"%s\"", arg);
}

static void
opt_compress_alg(pgut_option *opt, const char *arg)
{
	compress_alg = parse_compress_alg(arg);
}

/*
 * Initialize compress and sanity checks for compress.
 */
static void
compress_init(void)
{
	/* Default algorithm is zlib */
	if (compress_shortcut)
		compress_alg = ZLIB_COMPRESS;

	if (backup_subcmd != SET_CONFIG_CMD)
	{
		if (compress_level != COMPRESS_LEVEL_DEFAULT
			&& compress_alg == NOT_DEFINED_COMPRESS)
			elog(ERROR, "Cannot specify compress-level option without compress-alg option");
	}

	if (compress_level < 0 || compress_level > 9)
		elog(ERROR, "--compress-level value must be in the range from 0 to 9");

	if (compress_level == 0)
		compress_alg = NOT_DEFINED_COMPRESS;

	if (backup_subcmd == BACKUP_CMD || backup_subcmd == ARCHIVE_PUSH_CMD)
	{
#ifndef HAVE_LIBZ
		if (compress_alg == ZLIB_COMPRESS)
			elog(ERROR, "This build does not support zlib compression");
		else
#endif
		if (compress_alg == PGLZ_COMPRESS && num_threads > 1)
			elog(ERROR, "Multithread backup does not support pglz compression");
	}
}<|MERGE_RESOLUTION|>--- conflicted
+++ resolved
@@ -212,13 +212,10 @@
 	/* other options */
 	{ 'U', 150, "system-identifier",	&system_identifier,	SOURCE_FILE_STRICT },
 	{ 's', 151, "instance",				&instance_name,		SOURCE_CMDLINE },
-<<<<<<< HEAD
 	{ 's', 152, "extra-directory",		&extradir,			SOURCE_CMDLINE },
-=======
 #if PG_VERSION_NUM >= 110000
 	{ 'u', 152, "xlog-seg-size",		&xlog_seg_size,		SOURCE_FILE_STRICT},
 #endif
->>>>>>> 31b9da4f
 	/* archive-push options */
 	{ 's', 160, "wal-file-path",		&wal_file_path,		SOURCE_CMDLINE },
 	{ 's', 161, "wal-file-name",		&wal_file_name,		SOURCE_CMDLINE },
