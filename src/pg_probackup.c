--- conflicted
+++ resolved
@@ -160,13 +160,10 @@
 	{ 'b', 143, "no-validate",		&restore_no_validate,	SOURCE_CMD_STRICT },
 	{ 's', 144, "lsn",				&target_lsn,		SOURCE_CMD_STRICT },
 	{ 'b', 154, "skip-block-validation", &skip_block_validation,	SOURCE_CMD_STRICT },
-<<<<<<< HEAD
+	{ 'b', 156, "skip-external-dirs", &skip_external_dirs,	SOURCE_CMD_STRICT },
 	/* checkdb options */
-	{ 'b', 155, "amcheck", &do_amcheck,	SOURCE_CMD_STRICT },
-	{ 'b', 156, "block-validation", &do_block_validation,	SOURCE_CMD_STRICT },
-=======
-	{ 'b', 156, "skip-external-dirs", &skip_external_dirs,	SOURCE_CMD_STRICT },
->>>>>>> f0de44e0
+	{ 'b', 157, "amcheck", &do_amcheck,	SOURCE_CMD_STRICT },
+	{ 'b', 158, "block-validation", &do_block_validation,	SOURCE_CMD_STRICT },
 	/* delete options */
 	{ 'b', 145, "wal",				&delete_wal,		SOURCE_CMD_STRICT },
 	{ 'b', 146, "expired",			&delete_expired,	SOURCE_CMD_STRICT },
@@ -387,33 +384,23 @@
 	}
 
 	/*
-<<<<<<< HEAD
-	 * Read options from env variables or from config file */
-	if ((backup_path != NULL) && instance_name)
-=======
 	 * We read options from command line, now we need to read them from
 	 * configuration file since we got backup path and instance name.
 	 * For some commands an instance option isn't required, see above.
 	 */
 	if (instance_name)
->>>>>>> f0de44e0
-	{
-		char		config_path[MAXPGPATH];
+	{
+		char		path[MAXPGPATH];
 		/* Read environment variables */
 		config_get_opt_env(instance_options);
 
 		/* Read options from configuration file */
-<<<<<<< HEAD
-		join_path_components(config_path, backup_instance_path, BACKUP_CATALOG_CONF_FILE);
-		config_read_opt(config_path, instance_options, ERROR, true);
-=======
 		if (backup_subcmd != ADD_INSTANCE_CMD)
 		{
 			join_path_components(path, backup_instance_path,
 								 BACKUP_CATALOG_CONF_FILE);
 			config_read_opt(path, instance_options, ERROR, true, false);
 		}
->>>>>>> f0de44e0
 	}
 
 	/* Just read environment variables */
