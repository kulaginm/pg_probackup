/*-------------------------------------------------------------------------
 *
 * restore.c: restore DB cluster and archived WAL.
 *
 * Portions Copyright (c) 2009-2013, NIPPON TELEGRAPH AND TELEPHONE CORPORATION
 * Portions Copyright (c) 2015-2019, Postgres Professional
 *
 *-------------------------------------------------------------------------
 */

#include "pg_probackup.h"

#include "access/timeline.h"

#include <sys/stat.h>
#include <unistd.h>

#include "utils/thread.h"

typedef struct
{
	parray	   *files;
	pgBackup   *backup;
	parray	   *external_dirs;
	char	   *external_prefix;
	parray	   *dest_external_dirs;
	parray	   *dest_files;
	parray	   *dbOid_exclude_list;
	bool		skip_external_dirs;

	/*
	 * Return value from the thread.
	 * 0 means there is no error, 1 - there is an error.
	 */
	int			ret;
} restore_files_arg;

static void restore_backup(pgBackup *backup, parray *dest_external_dirs,
						   parray *dest_files, parray *dbOid_exclude_list,
						   pgRestoreParams *params);
static void create_recovery_conf(time_t backup_id,
								 pgRecoveryTarget *rt,
								 pgBackup *backup,
								 pgRestoreParams *params);
static parray *read_timeline_history(TimeLineID targetTLI);
static void *restore_files(void *arg);

static parray *get_dbOid_exclude_list(pgBackup *backup, parray *files,
									  parray *datname_list, bool partial_restore_type);
static void set_orphan_status(parray *backups, pgBackup *parent_backup);

/*
 * Iterate over backup list to find all ancestors of the broken parent_backup
 * and update their status to BACKUP_STATUS_ORPHAN
 */
static void
set_orphan_status(parray *backups, pgBackup *parent_backup)
{
	/* chain is intact, but at least one parent is invalid */
	char	*parent_backup_id;
	int		j;

	/* parent_backup_id is a human-readable backup ID  */
	parent_backup_id = base36enc_dup(parent_backup->start_time);

	for (j = 0; j < parray_num(backups); j++)
	{

		pgBackup *backup = (pgBackup *) parray_get(backups, j);

		if (is_parent(parent_backup->start_time, backup, false))
		{
			if (backup->status == BACKUP_STATUS_OK ||
				backup->status == BACKUP_STATUS_DONE)
			{
				write_backup_status(backup, BACKUP_STATUS_ORPHAN);

				elog(WARNING,
					"Backup %s is orphaned because his parent %s has status: %s",
					base36enc(backup->start_time),
					parent_backup_id,
					status2str(parent_backup->status));
			}
			else
			{
				elog(WARNING, "Backup %s has parent %s with status: %s",
						base36enc(backup->start_time), parent_backup_id,
						status2str(parent_backup->status));
			}
		}
	}
	pg_free(parent_backup_id);
}

/*
 * Entry point of pg_probackup RESTORE and VALIDATE subcommands.
 */
int
do_restore_or_validate(time_t target_backup_id, pgRecoveryTarget *rt,
					   pgRestoreParams *params)
{
	int			i = 0;
	int			j = 0;
	parray	   *backups;
	pgBackup   *tmp_backup = NULL;
	pgBackup   *current_backup = NULL;
	pgBackup   *dest_backup = NULL;
	pgBackup   *base_full_backup = NULL;
	pgBackup   *corrupted_backup = NULL;
	char	   *action = params->is_restore ? "Restore":"Validate";
	parray	   *parent_chain = NULL;
	parray	   *dbOid_exclude_list = NULL;

	if (params->is_restore)
	{
		if (instance_config.pgdata == NULL)
			elog(ERROR,
				"required parameter not specified: PGDATA (-D, --pgdata)");
		/* Check if restore destination empty */
		if (!dir_is_empty(instance_config.pgdata, FIO_DB_HOST))
			elog(ERROR, "restore destination is not empty: \"%s\"",
				 instance_config.pgdata);
	}

	if (instance_name == NULL)
		elog(ERROR, "required parameter not specified: --instance");

	elog(LOG, "%s begin.", action);

	/* Get list of all backups sorted in order of descending start time */
	backups = catalog_get_backup_list(INVALID_BACKUP_ID);

	/* Find backup range we should restore or validate. */
	while ((i < parray_num(backups)) && !dest_backup)
	{
		current_backup = (pgBackup *) parray_get(backups, i);
		i++;

		/* Skip all backups which started after target backup */
		if (target_backup_id && current_backup->start_time > target_backup_id)
			continue;

		/*
		 * [PGPRO-1164] If BACKUP_ID is not provided for restore command,
		 *  we must find the first valid(!) backup.

		 * If target_backup_id is not provided, we can be sure that
		 * PITR for restore or validate is requested.
		 * So we can assume that user is more interested in recovery to specific point
		 * in time and NOT interested in revalidation of invalid backups.
		 * So based on that assumptions we should choose only OK and DONE backups
		 * as candidates for validate and restore.
		 */

<<<<<<< HEAD
		if (params->is_restore &&
			target_backup_id == INVALID_BACKUP_ID &&
=======
		if (target_backup_id == INVALID_BACKUP_ID &&
>>>>>>> 736fc414
			(current_backup->status != BACKUP_STATUS_OK &&
			 current_backup->status != BACKUP_STATUS_DONE))
		{
			elog(WARNING, "Skipping backup %s, because it has non-valid status: %s",
				base36enc(current_backup->start_time), status2str(current_backup->status));
			continue;
		}

		/*
		 * We found target backup. Check its status and
		 * ensure that it satisfies recovery target.
		 */
		if ((target_backup_id == current_backup->start_time
			|| target_backup_id == INVALID_BACKUP_ID))
		{

			/* backup is not ok,
			 * but in case of CORRUPT or ORPHAN revalidation is possible
			 * unless --no-validate is used,
			 * in other cases throw an error.
			 */
			 // 1. validate
			 // 2. validate -i INVALID_ID <- allowed revalidate
			 // 3. restore -i INVALID_ID <- allowed revalidate and restore
			 // 4. restore <- impossible
			 // 5. restore --no-validate <- forbidden
			if (current_backup->status != BACKUP_STATUS_OK &&
				current_backup->status != BACKUP_STATUS_DONE)
			{
				if ((current_backup->status == BACKUP_STATUS_ORPHAN ||
					current_backup->status == BACKUP_STATUS_CORRUPT ||
					current_backup->status == BACKUP_STATUS_RUNNING)
					&& !params->no_validate)
					elog(WARNING, "Backup %s has status: %s",
						 base36enc(current_backup->start_time), status2str(current_backup->status));
				else
					elog(ERROR, "Backup %s has status: %s",
						 base36enc(current_backup->start_time), status2str(current_backup->status));
			}

			if (rt->target_tli)
			{
				parray	   *timelines;

				elog(LOG, "target timeline ID = %u", rt->target_tli);
				/* Read timeline history files from archives */
				timelines = read_timeline_history(rt->target_tli);

				if (!satisfy_timeline(timelines, current_backup))
				{
					if (target_backup_id != INVALID_BACKUP_ID)
						elog(ERROR, "target backup %s does not satisfy target timeline",
							 base36enc(target_backup_id));
					else
						/* Try to find another backup that satisfies target timeline */
						continue;
				}

				parray_walk(timelines, pfree);
				parray_free(timelines);
			}

			if (!satisfy_recovery_target(current_backup, rt))
			{
				if (target_backup_id != INVALID_BACKUP_ID)
					elog(ERROR, "Requested backup %s does not satisfy restore options",
						 base36enc(target_backup_id));
				else
					/* Try to find another backup that satisfies target options */
					continue;
			}

			/*
			 * Backup is fine and satisfies all recovery options.
			 * Save it as dest_backup
			 */
			dest_backup = current_backup;
		}
	}

	/* TODO: Show latest possible target */
	if (dest_backup == NULL)
	{
		/* Failed to find target backup */
		if (target_backup_id)
			elog(ERROR, "Requested backup %s is not found.", base36enc(target_backup_id));
		else
			elog(ERROR, "Backup satisfying target options is not found.");
		/* TODO: check if user asked PITR or just restore of latest backup */
	}

	/* If we already found dest_backup, look for full backup. */
	if (dest_backup->backup_mode == BACKUP_MODE_FULL)
			base_full_backup = dest_backup;
	else
	{
		int result;

		result = scan_parent_chain(dest_backup, &tmp_backup);

		if (result == 0)
		{
			/* chain is broken, determine missing backup ID
			 * and orphinize all his descendants
			 */
			char	   *missing_backup_id;
			time_t		missing_backup_start_time;

			missing_backup_start_time = tmp_backup->parent_backup;
			missing_backup_id = base36enc_dup(tmp_backup->parent_backup);

			for (j = 0; j < parray_num(backups); j++)
			{
				pgBackup *backup = (pgBackup *) parray_get(backups, j);

				/* use parent backup start_time because he is missing
				 * and we must orphinize his descendants
				 */
				if (is_parent(missing_backup_start_time, backup, false))
				{
					if (backup->status == BACKUP_STATUS_OK ||
						backup->status == BACKUP_STATUS_DONE)
					{
						write_backup_status(backup, BACKUP_STATUS_ORPHAN);

						elog(WARNING, "Backup %s is orphaned because his parent %s is missing",
								base36enc(backup->start_time), missing_backup_id);
					}
					else
					{
						elog(WARNING, "Backup %s has missing parent %s",
								base36enc(backup->start_time), missing_backup_id);
					}
				}
			}
			pg_free(missing_backup_id);
			/* No point in doing futher */
			elog(ERROR, "%s of backup %s failed.", action, base36enc(dest_backup->start_time));
		}
		else if (result == 1)
		{
			/* chain is intact, but at least one parent is invalid */
			set_orphan_status(backups, tmp_backup);
			tmp_backup = find_parent_full_backup(dest_backup);

			/* sanity */
			if (!tmp_backup)
				elog(ERROR, "Parent full backup for the given backup %s was not found",
						base36enc(dest_backup->start_time));
		}

		/*
		 * We have found full backup by link,
		 * now we need to walk the list to find its index.
		 *
		 * TODO I think we should rewrite it someday to use double linked list
		 * and avoid relying on sort order anymore.
		 */
		base_full_backup = tmp_backup;
	}

	if (base_full_backup == NULL)
		elog(ERROR, "Full backup satisfying target options is not found.");

	/*
	 * Ensure that directories provided in tablespace mapping are valid
	 * i.e. empty or not exist.
	 */
	if (params->is_restore)
	{
		check_tablespace_mapping(dest_backup);

		/* no point in checking external directories if their restore is not requested */
		if (!params->skip_external_dirs)
			check_external_dir_mapping(dest_backup);
	}

	/* At this point we are sure that parent chain is whole
	 * so we can build separate array, containing all needed backups,
	 * to simplify validation and restore
	 */
	parent_chain = parray_new();

	/* Take every backup that is a child of base_backup AND parent of dest_backup
	 * including base_backup and dest_backup
	 */

	tmp_backup = dest_backup;
	while(tmp_backup->parent_backup_link)
	{
		parray_append(parent_chain, tmp_backup);
		tmp_backup = tmp_backup->parent_backup_link;
	}

	parray_append(parent_chain, base_full_backup);

	/* for validation or restore with enabled validation */
	if (!params->is_restore || !params->no_validate)
	{
		if (dest_backup->backup_mode != BACKUP_MODE_FULL)
			elog(INFO, "Validating parents for backup %s", base36enc(dest_backup->start_time));

		/*
		 * Validate backups from base_full_backup to dest_backup.
		 */
		for (i = parray_num(parent_chain) - 1; i >= 0; i--)
		{
			tmp_backup = (pgBackup *) parray_get(parent_chain, i);

			/* Do not interrupt, validate the next backup */
			if (!lock_backup(tmp_backup))
			{
				if (params->is_restore)
					elog(ERROR, "Cannot lock backup %s directory",
						 base36enc(tmp_backup->start_time));
				else
				{
					elog(WARNING, "Cannot lock backup %s directory, skip validation",
						 base36enc(tmp_backup->start_time));
					continue;
				}
			}

			pgBackupValidate(tmp_backup);
			/* After pgBackupValidate() only following backup
			 * states are possible: ERROR, RUNNING, CORRUPT and OK.
			 * Validate WAL only for OK, because there is no point
			 * in WAL validation for corrupted, errored or running backups.
			 */
			if (tmp_backup->status != BACKUP_STATUS_OK)
			{
				corrupted_backup = tmp_backup;
				break;
			}
			/* We do not validate WAL files of intermediate backups
			 * It`s done to speed up restore
			 */
		}

		/* There is no point in wal validation of corrupted backups */
		if (!corrupted_backup)
		{
			/*
			 * Validate corresponding WAL files.
			 * We pass base_full_backup timeline as last argument to this function,
			 * because it's needed to form the name of xlog file.
			 */
			validate_wal(dest_backup, arclog_path, rt->target_time,
						 rt->target_xid, rt->target_lsn,
						 base_full_backup->tli, instance_config.xlog_seg_size);
		}
		/* Orphanize every OK descendant of corrupted backup */
		else
			set_orphan_status(backups, corrupted_backup);
	}

	/*
	 * If dest backup is corrupted or was orphaned in previous check
	 * produce corresponding error message
	 */
	if (dest_backup->status == BACKUP_STATUS_OK ||
		dest_backup->status == BACKUP_STATUS_DONE)
	{
		if (params->no_validate)
			elog(WARNING, "Backup %s is used without validation.", base36enc(dest_backup->start_time));
		else
			elog(INFO, "Backup %s is valid.", base36enc(dest_backup->start_time));
	}
	else if (dest_backup->status == BACKUP_STATUS_CORRUPT)
		elog(ERROR, "Backup %s is corrupt.", base36enc(dest_backup->start_time));
	else if (dest_backup->status == BACKUP_STATUS_ORPHAN)
		elog(ERROR, "Backup %s is orphan.", base36enc(dest_backup->start_time));
	else
		elog(ERROR, "Backup %s has status: %s",
				base36enc(dest_backup->start_time), status2str(dest_backup->status));

	/* We ensured that all backups are valid, now restore if required
	 * TODO: before restore - lock entire parent chain
	 */
	if (params->is_restore)
	{
		parray	   *dest_external_dirs = NULL;
		parray	   *dest_files;
		char		control_file[MAXPGPATH],
					dest_backup_path[MAXPGPATH];
		int			i;

		/*
		 * Preparations for actual restoring.
		 */
		pgBackupGetPath(dest_backup, control_file, lengthof(control_file),
						DATABASE_FILE_LIST);
		dest_files = dir_read_file_list(NULL, NULL, control_file,
										FIO_BACKUP_HOST);
		parray_qsort(dest_files, pgFileCompareRelPathWithExternal);

		/*
		 * Get a list of dbOids to skip if user requested the partial restore.
		 * It is important that we do this after(!) validation so
		 * database_map can be trusted.
		 * NOTE: database_map could be missing for legal reasons, e.g. missing
		 * permissions on pg_database during `backup` and, as long as user
		 * do not request partial restore, it`s OK.
		 *
		 * If partial restore is requested and database map doesn't exist,
		 * throw an error.
		 */
		if (params->partial_db_list)
			dbOid_exclude_list = get_dbOid_exclude_list(dest_backup, dest_files, params->partial_db_list,
														  params->is_include_list);

		/*
		 * Restore dest_backup internal directories.
		 */
		pgBackupGetPath(dest_backup, dest_backup_path,
						lengthof(dest_backup_path), NULL);
		create_data_directories(dest_files, instance_config.pgdata, dest_backup_path, true,
								FIO_DB_HOST);

		/*
		 * Restore dest_backup external directories.
		 */
		if (dest_backup->external_dir_str && !params->skip_external_dirs)
		{
			dest_external_dirs = make_external_directory_list(
												dest_backup->external_dir_str,
												true);
			if (parray_num(dest_external_dirs) > 0)
				elog(LOG, "Restore external directories");

			for (i = 0; i < parray_num(dest_external_dirs); i++)
				fio_mkdir(parray_get(dest_external_dirs, i),
						  DIR_PERMISSION, FIO_DB_HOST);
		}

		/*
		 * Restore backups files starting from the parent backup.
		 */
		for (i = parray_num(parent_chain) - 1; i >= 0; i--)
		{
			pgBackup   *backup = (pgBackup *) parray_get(parent_chain, i);

			if (rt->lsn_string &&
				parse_server_version(backup->server_version) < 100000)
				elog(ERROR, "Backup %s was created for version %s which doesn't support recovery_target_lsn",
					 base36enc(dest_backup->start_time),
					 dest_backup->server_version);

			/*
			 * Backup was locked during validation if no-validate wasn't
			 * specified.
			 */
			if (params->no_validate && !lock_backup(backup))
				elog(ERROR, "Cannot lock backup directory");

			restore_backup(backup, dest_external_dirs, dest_files, dbOid_exclude_list, params);
		}

		if (dest_external_dirs != NULL)
			free_dir_list(dest_external_dirs);

		parray_walk(dest_files, pgFileFree);
		parray_free(dest_files);

		/* Create recovery.conf with given recovery target parameters */
		create_recovery_conf(target_backup_id, rt, dest_backup, params);
	}

	/* cleanup */
	parray_walk(backups, pgBackupFree);
	parray_free(backups);
	parray_free(parent_chain);

	elog(INFO, "%s of backup %s completed.",
		 action, base36enc(dest_backup->start_time));
	return 0;
}

/*
 * Restore one backup.
 */
void
restore_backup(pgBackup *backup, parray *dest_external_dirs,
				parray *dest_files, parray *dbOid_exclude_list,
				pgRestoreParams *params)
{
	char		timestamp[100];
	char		database_path[MAXPGPATH];
	char		external_prefix[MAXPGPATH];
	char		list_path[MAXPGPATH];
	parray	   *files;
	parray	   *external_dirs = NULL;
	int			i;
	/* arrays with meta info for multi threaded backup */
	pthread_t  *threads;
	restore_files_arg *threads_args;
	bool		restore_isok = true;

	if (backup->status != BACKUP_STATUS_OK &&
		backup->status != BACKUP_STATUS_DONE)
		elog(ERROR, "Backup %s cannot be restored because it is not valid",
			 base36enc(backup->start_time));

	/* confirm block size compatibility */
	if (backup->block_size != BLCKSZ)
		elog(ERROR,
			"BLCKSZ(%d) is not compatible(%d expected)",
			backup->block_size, BLCKSZ);
	if (backup->wal_block_size != XLOG_BLCKSZ)
		elog(ERROR,
			"XLOG_BLCKSZ(%d) is not compatible(%d expected)",
			backup->wal_block_size, XLOG_BLCKSZ);

	time2iso(timestamp, lengthof(timestamp), backup->start_time);
	elog(LOG, "Restoring database from backup %s", timestamp);

	if (backup->external_dir_str)
		external_dirs = make_external_directory_list(backup->external_dir_str,
													 true);

	/*
	 * Get list of files which need to be restored.
	 */
	pgBackupGetPath(backup, database_path, lengthof(database_path), DATABASE_DIR);
	pgBackupGetPath(backup, external_prefix, lengthof(external_prefix),
					EXTERNAL_DIR);
	pgBackupGetPath(backup, list_path, lengthof(list_path), DATABASE_FILE_LIST);
	files = dir_read_file_list(database_path, external_prefix, list_path,
							   FIO_BACKUP_HOST);

	/* Restore directories in do_backup_instance way */
	parray_qsort(files, pgFileComparePath);

	/*
	 * Make external directories before restore
	 * and setup threads at the same time
	 */
	for (i = 0; i < parray_num(files); i++)
	{
		pgFile	   *file = (pgFile *) parray_get(files, i);

		/*
		 * If the entry was an external directory, create it in the backup.
		 */
		if (!params->skip_external_dirs &&
			file->external_dir_num && S_ISDIR(file->mode) &&
			/* Do not create unnecessary external directories */
			parray_bsearch(dest_files, file, pgFileCompareRelPathWithExternal))
		{
			char	   *external_path;

			if (!external_dirs ||
				parray_num(external_dirs) < file->external_dir_num - 1)
				elog(ERROR, "Inconsistent external directory backup metadata");

			external_path = parray_get(external_dirs,
									   file->external_dir_num - 1);
			if (backup_contains_external(external_path, dest_external_dirs))
			{
				char		container_dir[MAXPGPATH];
				char		dirpath[MAXPGPATH];
				char	   *dir_name;

				makeExternalDirPathByNum(container_dir, external_prefix,
										file->external_dir_num);
				dir_name = GetRelativePath(file->path, container_dir);
				elog(VERBOSE, "Create directory \"%s\"", dir_name);
				join_path_components(dirpath, external_path, dir_name);
				fio_mkdir(dirpath, DIR_PERMISSION, FIO_DB_HOST);
			}
		}

		/* setup threads */
		pg_atomic_clear_flag(&file->lock);
	}
	threads = (pthread_t *) palloc(sizeof(pthread_t) * num_threads);
	threads_args = (restore_files_arg *) palloc(sizeof(restore_files_arg) *
												num_threads);

	/* Restore files into target directory */
	thread_interrupted = false;
	for (i = 0; i < num_threads; i++)
	{
		restore_files_arg *arg = &(threads_args[i]);

		arg->files = files;
		arg->backup = backup;
		arg->external_dirs = external_dirs;
		arg->external_prefix = external_prefix;
		arg->dest_external_dirs = dest_external_dirs;
		arg->dest_files = dest_files;
		arg->dbOid_exclude_list = dbOid_exclude_list;
		arg->skip_external_dirs = params->skip_external_dirs;
		/* By default there are some error */
		threads_args[i].ret = 1;

		/* Useless message TODO: rewrite */
		elog(LOG, "Start thread for num:%zu", parray_num(files));

		pthread_create(&threads[i], NULL, restore_files, arg);
	}

	/* Wait theads */
	for (i = 0; i < num_threads; i++)
	{
		pthread_join(threads[i], NULL);
		if (threads_args[i].ret == 1)
			restore_isok = false;
	}
	if (!restore_isok)
		elog(ERROR, "Data files restoring failed");

	pfree(threads);
	pfree(threads_args);

	/* cleanup */
	parray_walk(files, pgFileFree);
	parray_free(files);

	if (external_dirs != NULL)
		free_dir_list(external_dirs);

	elog(LOG, "Restore %s backup completed", base36enc(backup->start_time));
}

/*
 * Restore files into $PGDATA.
 */
static void *
restore_files(void *arg)
{
	int			i;
	restore_files_arg *arguments = (restore_files_arg *)arg;

	for (i = 0; i < parray_num(arguments->files); i++)
	{
		char		from_root[MAXPGPATH];
		pgFile	   *file = (pgFile *) parray_get(arguments->files, i);

		if (!pg_atomic_test_set_flag(&file->lock))
			continue;

		pgBackupGetPath(arguments->backup, from_root,
						lengthof(from_root), DATABASE_DIR);

		/* check for interrupt */
		if (interrupted || thread_interrupted)
			elog(ERROR, "Interrupted during restore database");

		/* Directories were created before */
		if (S_ISDIR(file->mode))
			continue;

		if (progress)
			elog(INFO, "Progress: (%d/%lu). Process file %s ",
				 i + 1, (unsigned long) parray_num(arguments->files),
				 file->rel_path);

		/* Only files from pgdata can be skipped by partial restore */
		if (arguments->dbOid_exclude_list && file->external_dir_num == 0)
		{
			/* Check if the file belongs to the database we exclude */
			if (parray_bsearch(arguments->dbOid_exclude_list,
							   &file->dbOid, pgCompareOid))
			{
				/*
				 * We cannot simply skip the file, because it may lead to
				 * failure during WAL redo; hence, create empty file. 
				 */
				create_empty_file(FIO_BACKUP_HOST,
					  instance_config.pgdata, FIO_DB_HOST, file);

				elog(VERBOSE, "Exclude file due to partial restore: \"%s\"",
					 file->rel_path);
				continue;
			}
		}

		/*
		 * For PAGE and PTRACK backups skip datafiles which haven't changed
		 * since previous backup and thus were not backed up.
		 * We cannot do the same when restoring DELTA backup because we need information
		 * about every datafile to correctly truncate them.
		 */
		if (file->write_size == BYTES_INVALID)
		{
			/* data file, only PAGE and PTRACK can skip */
			if (((file->is_datafile && !file->is_cfs) &&
				(arguments->backup->backup_mode == BACKUP_MODE_DIFF_PAGE ||
				 arguments->backup->backup_mode == BACKUP_MODE_DIFF_PTRACK)) ||
				/* non-data file can be skipped regardless of backup type */
				!(file->is_datafile && !file->is_cfs))
			{
				elog(VERBOSE, "The file didn`t change. Skip restore: \"%s\"", file->path);
				continue;
			}
		}

		/* Do not restore tablespace_map file */
		if (path_is_prefix_of_path(PG_TABLESPACE_MAP_FILE, file->rel_path))
		{
			elog(VERBOSE, "Skip tablespace_map");
			continue;
		}

		/* Do not restore database_map file */
		if ((file->external_dir_num == 0) &&
			strcmp(DATABASE_MAP, file->rel_path) == 0)
		{
			elog(VERBOSE, "Skip database_map");
			continue;
		}

		/* Do no restore external directory file if a user doesn't want */
		if (arguments->skip_external_dirs && file->external_dir_num > 0)
			continue;

		/* Skip unnecessary file */
		if (parray_bsearch(arguments->dest_files, file,
						   pgFileCompareRelPathWithExternal) == NULL)
			continue;

		/*
		 * restore the file.
		 * We treat datafiles separately, cause they were backed up block by
		 * block and have BackupPageHeader meta information, so we cannot just
		 * copy the file from backup.
		 */
		elog(VERBOSE, "Restoring file \"%s\", is_datafile %i, is_cfs %i",
			 file->path, file->is_datafile?1:0, file->is_cfs?1:0);

		if (file->is_datafile && !file->is_cfs)
		{
			char		to_path[MAXPGPATH];

			join_path_components(to_path, instance_config.pgdata,
								 file->rel_path);
			restore_data_file(to_path, file,
							  arguments->backup->backup_mode == BACKUP_MODE_DIFF_DELTA,
							  false,
							  parse_program_version(arguments->backup->program_version));
		}
		else if (file->external_dir_num)
		{
			char	   *external_path = parray_get(arguments->external_dirs,
												   file->external_dir_num - 1);
			if (backup_contains_external(external_path,
										 arguments->dest_external_dirs))
				copy_file(FIO_BACKUP_HOST,
						  external_path, FIO_DB_HOST, file, false);
		}
		else if (strcmp(file->name, "pg_control") == 0)
			copy_pgcontrol_file(from_root, FIO_BACKUP_HOST,
								instance_config.pgdata, FIO_DB_HOST,
								file);
		else
			copy_file(FIO_BACKUP_HOST,
					  instance_config.pgdata, FIO_DB_HOST,
					  file, false);

		/* print size of restored file */
		if (file->write_size != BYTES_INVALID)
			elog(VERBOSE, "Restored file %s : " INT64_FORMAT " bytes",
				 file->path, file->write_size);
	}

	/* Data files restoring is successful */
	arguments->ret = 0;

	return NULL;
}

/* Create recovery.conf with given recovery target parameters */
static void
create_recovery_conf(time_t backup_id,
					 pgRecoveryTarget *rt,
					 pgBackup *backup,
					 pgRestoreParams *params)
{
	char		path[MAXPGPATH];
	FILE	   *fp;
	bool		need_restore_conf;
	bool		target_latest;

	target_latest = rt->target_stop != NULL &&
		strcmp(rt->target_stop, "latest") == 0;
	need_restore_conf = !backup->stream ||
		(rt->time_string || rt->xid_string || rt->lsn_string) || target_latest;

	/* No need to generate recovery.conf at all. */
	if (!(need_restore_conf || params->restore_as_replica))
		return;

	elog(LOG, "----------------------------------------");
	elog(LOG, "creating recovery.conf");

	snprintf(path, lengthof(path), "%s/recovery.conf", instance_config.pgdata);
	fp = fio_fopen(path, "w", FIO_DB_HOST);
	if (fp == NULL)
		elog(ERROR, "cannot open recovery.conf \"%s\": %s", path,
			strerror(errno));

	fio_fprintf(fp, "# recovery.conf generated by pg_probackup %s\n",
				PROGRAM_VERSION);

	if (need_restore_conf)
	{

		fio_fprintf(fp, "restore_command = '%s archive-get -B %s --instance %s "
					"--wal-file-path %%p --wal-file-name %%f'\n",
					PROGRAM_FULL_PATH ? PROGRAM_FULL_PATH : PROGRAM_NAME,
					backup_path, instance_name);

		/*
		 * We've already checked that only one of the four following mutually
		 * exclusive options is specified, so the order of calls is insignificant.
		 */
		if (rt->target_name)
			fio_fprintf(fp, "recovery_target_name = '%s'\n", rt->target_name);

		if (rt->time_string)
			fio_fprintf(fp, "recovery_target_time = '%s'\n", rt->time_string);

		if (rt->xid_string)
			fio_fprintf(fp, "recovery_target_xid = '%s'\n", rt->xid_string);

		if (rt->lsn_string)
			fio_fprintf(fp, "recovery_target_lsn = '%s'\n", rt->lsn_string);

		if (rt->target_stop && !target_latest)
			fio_fprintf(fp, "recovery_target = '%s'\n", rt->target_stop);

		if (rt->inclusive_specified)
			fio_fprintf(fp, "recovery_target_inclusive = '%s'\n",
					rt->target_inclusive ? "true" : "false");

		if (rt->target_tli)
			fio_fprintf(fp, "recovery_target_timeline = '%u'\n", rt->target_tli);

		if (rt->target_action)
			fio_fprintf(fp, "recovery_target_action = '%s'\n", rt->target_action);
	}

	if (params->restore_as_replica)
	{
		fio_fprintf(fp, "standby_mode = 'on'\n");

		if (backup->primary_conninfo)
			fio_fprintf(fp, "primary_conninfo = '%s'\n", backup->primary_conninfo);
	}

	if (fio_fflush(fp) != 0 ||
		fio_fclose(fp))
		elog(ERROR, "cannot write recovery.conf \"%s\": %s", path,
			 strerror(errno));
}

/*
 * Try to read a timeline's history file.
 *
 * If successful, return the list of component TLIs (the ancestor
 * timelines followed by target timeline). If we cannot find the history file,
 * assume that the timeline has no parents, and return a list of just the
 * specified timeline ID.
 * based on readTimeLineHistory() in timeline.c
 */
parray *
read_timeline_history(TimeLineID targetTLI)
{
	parray	   *result;
	char		path[MAXPGPATH];
	char		fline[MAXPGPATH];
	FILE	   *fd = NULL;
	TimeLineHistoryEntry *entry;
	TimeLineHistoryEntry *last_timeline = NULL;

	/* Look for timeline history file in archlog_path */
	snprintf(path, lengthof(path), "%s/%08X.history", arclog_path,
		targetTLI);

	/* Timeline 1 does not have a history file */
	if (targetTLI != 1)
	{
		fd = fopen(path, "rt");
		if (fd == NULL)
		{
			if (errno != ENOENT)
				elog(ERROR, "could not open file \"%s\": %s", path,
					strerror(errno));

			/* There is no history file for target timeline */
			elog(ERROR, "recovery target timeline %u does not exist",
				 targetTLI);
		}
	}

	result = parray_new();

	/*
	 * Parse the file...
	 */
	while (fd && fgets(fline, sizeof(fline), fd) != NULL)
	{
		char	   *ptr;
		TimeLineID	tli;
		uint32		switchpoint_hi;
		uint32		switchpoint_lo;
		int			nfields;

		for (ptr = fline; *ptr; ptr++)
		{
			if (!isspace((unsigned char) *ptr))
				break;
		}
		if (*ptr == '\0' || *ptr == '#')
			continue;

		nfields = sscanf(fline, "%u\t%X/%X", &tli, &switchpoint_hi, &switchpoint_lo);

		if (nfields < 1)
		{
			/* expect a numeric timeline ID as first field of line */
			elog(ERROR,
				 "syntax error in history file: %s. Expected a numeric timeline ID.",
				   fline);
		}
		if (nfields != 3)
			elog(ERROR,
				 "syntax error in history file: %s. Expected a transaction log switchpoint location.",
				   fline);

		if (last_timeline && tli <= last_timeline->tli)
			elog(ERROR,
				   "Timeline IDs must be in increasing sequence.");

		entry = pgut_new(TimeLineHistoryEntry);
		entry->tli = tli;
		entry->end = ((uint64) switchpoint_hi << 32) | switchpoint_lo;

		last_timeline = entry;
		/* Build list with newest item first */
		parray_insert(result, 0, entry);

		/* we ignore the remainder of each line */
	}

	if (fd)
		fclose(fd);

	if (last_timeline && targetTLI <= last_timeline->tli)
		elog(ERROR, "Timeline IDs must be less than child timeline's ID.");

	/* append target timeline */
	entry = pgut_new(TimeLineHistoryEntry);
	entry->tli = targetTLI;
	/* LSN in target timeline is valid */
	entry->end = InvalidXLogRecPtr;
	parray_insert(result, 0, entry);

	return result;
}

/* TODO: do not ignore timelines. What if requested target located in different timeline? */
bool
satisfy_recovery_target(const pgBackup *backup, const pgRecoveryTarget *rt)
{
	if (rt->xid_string)
		return backup->recovery_xid <= rt->target_xid;

	if (rt->time_string)
		return backup->recovery_time <= rt->target_time;

	if (rt->lsn_string)
		return backup->stop_lsn <= rt->target_lsn;

	return true;
}

/* TODO description */
bool
satisfy_timeline(const parray *timelines, const pgBackup *backup)
{
	int			i;

	for (i = 0; i < parray_num(timelines); i++)
	{
		TimeLineHistoryEntry *timeline;

		timeline = (TimeLineHistoryEntry *) parray_get(timelines, i);
		if (backup->tli == timeline->tli &&
			(XLogRecPtrIsInvalid(timeline->end) ||
			 backup->stop_lsn < timeline->end))
			return true;
	}
	return false;
}
/*
 * Get recovery options in the string format, parse them
 * and fill up the pgRecoveryTarget structure.
 */
pgRecoveryTarget *
parseRecoveryTargetOptions(const char *target_time,
					const char *target_xid,
					const char *target_inclusive,
					TimeLineID	target_tli,
					const char *target_lsn,
					const char *target_stop,
					const char *target_name,
					const char *target_action)
{
	bool		dummy_bool;
	/*
	 * count the number of the mutually exclusive options which may specify
	 * recovery target. If final value > 1, throw an error.
	 */
	int			recovery_target_specified = 0;
	pgRecoveryTarget *rt = pgut_new(pgRecoveryTarget);

	/* fill all options with default values */
	MemSet(rt, 0, sizeof(pgRecoveryTarget));

	/* parse given options */
	if (target_time)
	{
		time_t		dummy_time;

		recovery_target_specified++;
		rt->time_string = target_time;

		if (parse_time(target_time, &dummy_time, false))
			rt->target_time = dummy_time;
		else
			elog(ERROR, "Invalid value for '--recovery-target-time' option %s",
				 target_time);
	}

	if (target_xid)
	{
		TransactionId dummy_xid;

		recovery_target_specified++;
		rt->xid_string = target_xid;

#ifdef PGPRO_EE
		if (parse_uint64(target_xid, &dummy_xid, 0))
#else
		if (parse_uint32(target_xid, &dummy_xid, 0))
#endif
			rt->target_xid = dummy_xid;
		else
			elog(ERROR, "Invalid value for '--recovery-target-xid' option %s",
				 target_xid);
	}

	if (target_lsn)
	{
		XLogRecPtr	dummy_lsn;

		recovery_target_specified++;
		rt->lsn_string = target_lsn;
		if (parse_lsn(target_lsn, &dummy_lsn))
			rt->target_lsn = dummy_lsn;
		else
			elog(ERROR, "Invalid value of '--recovery-target-lsn' option %s",
				 target_lsn);
	}

	if (target_inclusive)
	{
		rt->inclusive_specified = true;
		if (parse_bool(target_inclusive, &dummy_bool))
			rt->target_inclusive = dummy_bool;
		else
			elog(ERROR, "Invalid value for '--recovery-target-inclusive' option %s",
				 target_inclusive);
	}

	rt->target_tli = target_tli;
	if (target_stop)
	{
		if ((strcmp(target_stop, "immediate") != 0)
			&& (strcmp(target_stop, "latest") != 0))
			elog(ERROR, "Invalid value for '--recovery-target' option %s",
				 target_stop);

		recovery_target_specified++;
		rt->target_stop = target_stop;
	}

	if (target_name)
	{
		recovery_target_specified++;
		rt->target_name = target_name;
	}

	if (target_action)
	{
		if ((strcmp(target_action, "pause") != 0)
			&& (strcmp(target_action, "promote") != 0)
			&& (strcmp(target_action, "shutdown") != 0))
			elog(ERROR, "Invalid value for '--recovery-target-action' option %s",
				 target_action);

		rt->target_action = target_action;
	}
	else
	{
		/* Default recovery target action is pause */
		rt->target_action = "pause";
	}

	/* More than one mutually exclusive option was defined. */
	if (recovery_target_specified > 1)
		elog(ERROR, "At most one of --recovery-target, --recovery-target-name, --recovery-target-time, --recovery-target-xid, or --recovery-target-lsn can be specified");

	/*
	 * If none of the options is defined, '--recovery-target-inclusive' option
	 * is meaningless.
	 */
	if (!(rt->xid_string || rt->time_string || rt->lsn_string) &&
		rt->target_inclusive)
		elog(ERROR, "--recovery-target-inclusive option applies when either --recovery-target-time, --recovery-target-xid or --recovery-target-lsn is specified");

	return rt;
}

/*
 * Return array of dbOids of databases that should not be restored
 * Regardless of what option user used, db-include or db-exclude,
 * we always convert it into exclude_list.
 */
parray *
get_dbOid_exclude_list(pgBackup *backup, parray *files,
					   parray *datname_list, bool is_include_list)
{
	int i;
	int j;
	parray *database_map = NULL;
	parray *dbOid_exclude_list = NULL;
	pgFile *database_map_file = NULL;
	pg_crc32	crc;
	char		path[MAXPGPATH];
	char		database_map_path[MAXPGPATH];

	/* make sure that database_map is in backup_content.control */
	for (i = 0; i < parray_num(files); i++)
	{
		pgFile	   *file = (pgFile *) parray_get(files, i);

		if ((file->external_dir_num == 0) &&
			strcmp(DATABASE_MAP, file->name) == 0)
		{
			database_map_file = file;
			break;
		}
	}

	if (!database_map_file)
		elog(ERROR, "Backup %s doesn't contain a database_map, partial restore is impossible.",
			base36enc(backup->start_time));

	pgBackupGetPath(backup, path, lengthof(path), DATABASE_DIR);
	join_path_components(database_map_path, path, DATABASE_MAP);

	/* check database_map CRC */
	crc = pgFileGetCRC(database_map_path, true, true, NULL, FIO_LOCAL_HOST);

	if (crc != database_map_file->crc)
		elog(ERROR, "Invalid CRC of backup file \"%s\" : %X. Expected %X",
				database_map_file->path, crc, database_map_file->crc);

	/* get database_map from file */
	database_map = read_database_map(backup);

	/* partial restore requested but database_map is missing */
	if (!database_map)
		elog(ERROR, "Backup %s has empty or mangled database_map, partial restore is impossible.",
			base36enc(backup->start_time));

	/*
	 * So we have a list of datnames and a database_map for it.
	 * We must construct a list of dbOids to exclude.
	 */
	if (is_include_list)
	{
		/* For 'include' keep dbOid of every datname NOT specified by user */
		for (i = 0; i < parray_num(datname_list); i++)
		{
			bool found_match = false;
			char   *datname = (char *) parray_get(datname_list, i);

			for (j = 0; j < parray_num(database_map); j++)
			{
				db_map_entry *db_entry = (db_map_entry *) parray_get(database_map, j);

				/* got a match */
				if (strcmp(db_entry->datname, datname) == 0)
				{
					found_match = true;
					/* for db-include we must exclude db_entry from database_map */
					parray_remove(database_map, j);
					j--;
				}
			}
			/* If specified datname is not found in database_map, error out */
			if (!found_match)
				elog(ERROR, "Failed to find a database '%s' in database_map of backup %s",
					datname, base36enc(backup->start_time));
		}

		/* At this moment only databases to exclude are left in the map */
		for (j = 0; j < parray_num(database_map); j++)
		{
			db_map_entry *db_entry = (db_map_entry *) parray_get(database_map, j);

			if (!dbOid_exclude_list)
				dbOid_exclude_list = parray_new();
			parray_append(dbOid_exclude_list, &db_entry->dbOid);
		}
	}
	else
	{
		/* For exclude job is easier, find dbOid for every specified datname  */
		for (i = 0; i < parray_num(datname_list); i++)
		{
			bool found_match = false;
			char   *datname = (char *) parray_get(datname_list, i);

			for (j = 0; j < parray_num(database_map); j++)
			{
				db_map_entry *db_entry = (db_map_entry *) parray_get(database_map, j);

				/* got a match */
				if (strcmp(db_entry->datname, datname) == 0)
				{
					found_match = true;
					/* for db-exclude we must add dbOid to exclude list */
					if (!dbOid_exclude_list)
						dbOid_exclude_list = parray_new();
					parray_append(dbOid_exclude_list, &db_entry->dbOid);
				}
			}
			/* If specified datname is not found in database_map, error out */
			if (!found_match)
				elog(ERROR, "Failed to find a database '%s' in database_map of backup %s",
					datname, base36enc(backup->start_time));
		}
	}

	/* extra sanity: ensure that list is not empty */
	if (!dbOid_exclude_list || parray_num(dbOid_exclude_list) < 1)
		elog(ERROR, "Failed to find a match in database_map of backup %s for partial restore",
					base36enc(backup->start_time));

	/* sort dbOid array in ASC order */
	parray_qsort(dbOid_exclude_list, pgCompareOid);

	return dbOid_exclude_list;
}<|MERGE_RESOLUTION|>--- conflicted
+++ resolved
@@ -152,12 +152,7 @@
 		 * as candidates for validate and restore.
 		 */
 
-<<<<<<< HEAD
-		if (params->is_restore &&
-			target_backup_id == INVALID_BACKUP_ID &&
-=======
 		if (target_backup_id == INVALID_BACKUP_ID &&
->>>>>>> 736fc414
 			(current_backup->status != BACKUP_STATUS_OK &&
 			 current_backup->status != BACKUP_STATUS_DONE))
 		{
