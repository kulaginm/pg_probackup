/*-------------------------------------------------------------------------
 *
 * restore.c: restore DB cluster and archived WAL.
 *
 * Portions Copyright (c) 2009-2013, NIPPON TELEGRAPH AND TELEPHONE CORPORATION
 * Portions Copyright (c) 2015-2018, Postgres Professional
 *
 *-------------------------------------------------------------------------
 */

#include "pg_probackup.h"

#include "access/timeline.h"

#include <sys/stat.h>
#include <unistd.h>

#include "utils/thread.h"

typedef struct
{
	parray	   *files;
	pgBackup   *backup;
	parray	   *req_external_dirs;
	parray	   *cur_external_dirs;
	char	   *external_prefix;

	/*
	 * Return value from the thread.
	 * 0 means there is no error, 1 - there is an error.
	 */
	int			ret;
} restore_files_arg;

static void restore_backup(pgBackup *backup, const char *external_dir_str);
static void create_recovery_conf(time_t backup_id,
								 pgRecoveryTarget *rt,
								 pgBackup *backup);
static parray *read_timeline_history(TimeLineID targetTLI);
static void *restore_files(void *arg);
static void remove_deleted_files(pgBackup *backup);

/*
 * Entry point of pg_probackup RESTORE and VALIDATE subcommands.
 */
int
do_restore_or_validate(time_t target_backup_id, pgRecoveryTarget *rt,
					   bool is_restore)
{
	int			i = 0;
	int			j = 0;
	parray	   *backups;
	pgBackup   *tmp_backup = NULL;
	pgBackup   *current_backup = NULL;
	pgBackup   *dest_backup = NULL;
	pgBackup   *base_full_backup = NULL;
	pgBackup   *corrupted_backup = NULL;
	char	   *action = is_restore ? "Restore":"Validate";
	parray	   *parent_chain = NULL;

	if (is_restore)
	{
		if (instance_config.pgdata == NULL)
			elog(ERROR,
				"required parameter not specified: PGDATA (-D, --pgdata)");
		/* Check if restore destination empty */
		if (!dir_is_empty(instance_config.pgdata))
			elog(ERROR, "restore destination is not empty: \"%s\"",
				 instance_config.pgdata);
	}

	if (instance_name == NULL)
		elog(ERROR, "required parameter not specified: --instance");

	elog(LOG, "%s begin.", action);

	/* Get list of all backups sorted in order of descending start time */
	backups = catalog_get_backup_list(INVALID_BACKUP_ID);

	/* Find backup range we should restore or validate. */
	while ((i < parray_num(backups)) && !dest_backup)
	{
		current_backup = (pgBackup *) parray_get(backups, i);
		i++;

		/* Skip all backups which started after target backup */
		if (target_backup_id && current_backup->start_time > target_backup_id)
			continue;

		/*
		 * [PGPRO-1164] If BACKUP_ID is not provided for restore command,
		 *  we must find the first valid(!) backup.
		 */

		if (is_restore &&
			target_backup_id == INVALID_BACKUP_ID &&
			(current_backup->status != BACKUP_STATUS_OK &&
			 current_backup->status != BACKUP_STATUS_DONE))
		{
			elog(WARNING, "Skipping backup %s, because it has non-valid status: %s",
				base36enc(current_backup->start_time), status2str(current_backup->status));
			continue;
		}

		/*
		 * We found target backup. Check its status and
		 * ensure that it satisfies recovery target.
		 */
		if ((target_backup_id == current_backup->start_time
			|| target_backup_id == INVALID_BACKUP_ID))
		{

			/* backup is not ok,
			 * but in case of CORRUPT or ORPHAN revalidation is possible
			 * unless --no-validate is used,
			 * in other cases throw an error.
			 */
			 // 1. validate
			 // 2. validate -i INVALID_ID <- allowed revalidate
			 // 3. restore -i INVALID_ID <- allowed revalidate and restore
			 // 4. restore <- impossible
			 // 5. restore --no-validate <- forbidden
			if (current_backup->status != BACKUP_STATUS_OK &&
				current_backup->status != BACKUP_STATUS_DONE)
			{
				if ((current_backup->status == BACKUP_STATUS_ORPHAN ||
					current_backup->status == BACKUP_STATUS_CORRUPT ||
					current_backup->status == BACKUP_STATUS_RUNNING)
					&& !rt->no_validate)
					elog(WARNING, "Backup %s has status: %s",
						 base36enc(current_backup->start_time), status2str(current_backup->status));
				else
					elog(ERROR, "Backup %s has status: %s",
						 base36enc(current_backup->start_time), status2str(current_backup->status));
			}

			if (rt->target_tli)
			{
				parray	   *timelines;

				elog(LOG, "target timeline ID = %u", rt->target_tli);
				/* Read timeline history files from archives */
				timelines = read_timeline_history(rt->target_tli);

				if (!satisfy_timeline(timelines, current_backup))
				{
					if (target_backup_id != INVALID_BACKUP_ID)
						elog(ERROR, "target backup %s does not satisfy target timeline",
							 base36enc(target_backup_id));
					else
						/* Try to find another backup that satisfies target timeline */
						continue;
				}

				parray_walk(timelines, pfree);
				parray_free(timelines);
			}

			if (!satisfy_recovery_target(current_backup, rt))
			{
				if (target_backup_id != INVALID_BACKUP_ID)
					elog(ERROR, "target backup %s does not satisfy restore options",
						 base36enc(target_backup_id));
				else
					/* Try to find another backup that satisfies target options */
					continue;
			}

			/*
			 * Backup is fine and satisfies all recovery options.
			 * Save it as dest_backup
			 */
			dest_backup = current_backup;
		}
	}

	if (dest_backup == NULL)
		elog(ERROR, "Backup satisfying target options is not found.");

	/* If we already found dest_backup, look for full backup. */
	if (dest_backup->backup_mode == BACKUP_MODE_FULL)
			base_full_backup = dest_backup;
	else
	{
		int result;

		result = scan_parent_chain(dest_backup, &tmp_backup);

		if (result == 0)
		{
			/* chain is broken, determine missing backup ID
			 * and orphinize all his descendants
			 */
			char	   *missing_backup_id;
			time_t 		missing_backup_start_time;

			missing_backup_start_time = tmp_backup->parent_backup;
			missing_backup_id = base36enc_dup(tmp_backup->parent_backup);

			for (j = 0; j < parray_num(backups); j++)
			{
				pgBackup *backup = (pgBackup *) parray_get(backups, j);

				/* use parent backup start_time because he is missing
				 * and we must orphinize his descendants
				 */
				if (is_parent(missing_backup_start_time, backup, false))
				{
					if (backup->status == BACKUP_STATUS_OK ||
						backup->status == BACKUP_STATUS_DONE)
					{
						write_backup_status(backup, BACKUP_STATUS_ORPHAN);

						elog(WARNING, "Backup %s is orphaned because his parent %s is missing",
								base36enc(backup->start_time), missing_backup_id);
					}
					else
					{
						elog(WARNING, "Backup %s has missing parent %s",
								base36enc(backup->start_time), missing_backup_id);
					}
				}
			}
			pg_free(missing_backup_id);
			/* No point in doing futher */
			elog(ERROR, "%s of backup %s failed.", action, base36enc(dest_backup->start_time));
		}
		else if (result == 1)
		{
			/* chain is intact, but at least one parent is invalid */
			char	   *parent_backup_id;

			/* parent_backup_id contain human-readable backup ID of oldest invalid backup */
			parent_backup_id = base36enc_dup(tmp_backup->start_time);

			for (j = 0; j < parray_num(backups); j++)
			{

				pgBackup *backup = (pgBackup *) parray_get(backups, j);

				if (is_parent(tmp_backup->start_time, backup, false))
				{
					if (backup->status == BACKUP_STATUS_OK ||
						backup->status == BACKUP_STATUS_DONE)
					{
						write_backup_status(backup, BACKUP_STATUS_ORPHAN);

						elog(WARNING,
							 "Backup %s is orphaned because his parent %s has status: %s",
							 base36enc(backup->start_time),
							 parent_backup_id,
							 status2str(tmp_backup->status));
					}
					else
					{
						elog(WARNING, "Backup %s has parent %s with status: %s",
								base36enc(backup->start_time), parent_backup_id,
								status2str(tmp_backup->status));
					}
				}
			}
			pg_free(parent_backup_id);
			tmp_backup = find_parent_full_backup(dest_backup);

			/* sanity */
			if (!tmp_backup)
				elog(ERROR, "Parent full backup for the given backup %s was not found",
						base36enc(dest_backup->start_time));
		}

		/*
		 * We have found full backup by link,
		 * now we need to walk the list to find its index.
		 *
		 * TODO I think we should rewrite it someday to use double linked list
		 * and avoid relying on sort order anymore.
		 */
		base_full_backup = tmp_backup;
	}

	if (base_full_backup == NULL)
		elog(ERROR, "Full backup satisfying target options is not found.");

	/*
	 * Ensure that directories provided in tablespace mapping are valid
	 * i.e. empty or not exist.
	 */
	if (is_restore)
	{
		check_tablespace_mapping(dest_backup);
		check_external_dir_mapping(dest_backup);
	}

	/* At this point we are sure that parent chain is whole
	 * so we can build separate array, containing all needed backups,
	 * to simplify validation and restore
	 */
	parent_chain = parray_new();

	/* Take every backup that is a child of base_backup AND parent of dest_backup
	 * including base_backup and dest_backup
	 */

	tmp_backup = dest_backup;
	while(tmp_backup->parent_backup_link)
	{
		parray_append(parent_chain, tmp_backup);
		tmp_backup = tmp_backup->parent_backup_link;
	}

	parray_append(parent_chain, base_full_backup);

	/* for validation or restore with enabled validation */
	if (!is_restore || !rt->no_validate)
	{
		if (dest_backup->backup_mode != BACKUP_MODE_FULL)
			elog(INFO, "Validating parents for backup %s", base36enc(dest_backup->start_time));

		/*
		 * Validate backups from base_full_backup to dest_backup.
		 */
		for (i = parray_num(parent_chain) - 1; i >= 0; i--)
		{
			tmp_backup = (pgBackup *) parray_get(parent_chain, i);

			/* Do not interrupt, validate the next backup */
			if (!lock_backup(tmp_backup))
			{
				if (is_restore)
					elog(ERROR, "Cannot lock backup %s directory",
						 base36enc(tmp_backup->start_time));
				else
				{
					elog(WARNING, "Cannot lock backup %s directory, skip validation",
						 base36enc(tmp_backup->start_time));
					continue;
				}
			}

			pgBackupValidate(tmp_backup);
			/* After pgBackupValidate() only following backup
			 * states are possible: ERROR, RUNNING, CORRUPT and OK.
			 * Validate WAL only for OK, because there is no point
			 * in WAL validation for corrupted, errored or running backups.
			 */
			if (tmp_backup->status != BACKUP_STATUS_OK)
			{
				corrupted_backup = tmp_backup;
				break;
			}
			/* We do not validate WAL files of intermediate backups
			 * It`s done to speed up restore
			 */
		}

		/* There is no point in wal validation of corrupted backups */
		if (!corrupted_backup)
		{
			/*
			 * Validate corresponding WAL files.
			 * We pass base_full_backup timeline as last argument to this function,
			 * because it's needed to form the name of xlog file.
			 */
			validate_wal(dest_backup, arclog_path, rt->target_time,
						 rt->target_xid, rt->target_lsn,
						 base_full_backup->tli, instance_config.xlog_seg_size);
		}
		/* Orphinize every OK descendant of corrupted backup */
		else
		{
			char	   *corrupted_backup_id;
			corrupted_backup_id = base36enc_dup(corrupted_backup->start_time);

			for (j = 0; j < parray_num(backups); j++)
			{
				pgBackup   *backup = (pgBackup *) parray_get(backups, j);

				if (is_parent(corrupted_backup->start_time, backup, false))
				{
					if (backup->status == BACKUP_STATUS_OK ||
						backup->status == BACKUP_STATUS_DONE)
					{
						write_backup_status(backup, BACKUP_STATUS_ORPHAN);

						elog(WARNING, "Backup %s is orphaned because his parent %s has status: %s",
							 base36enc(backup->start_time),
							 corrupted_backup_id,
							 status2str(corrupted_backup->status));
					}
				}
			}
			free(corrupted_backup_id);
		}
	}

	/*
	 * If dest backup is corrupted or was orphaned in previous check
	 * produce corresponding error message
	 */
	if (dest_backup->status == BACKUP_STATUS_OK ||
		dest_backup->status == BACKUP_STATUS_DONE)
	{
		if (rt->no_validate)
			elog(INFO, "Backup %s is used without validation.", base36enc(dest_backup->start_time));
		else
			elog(INFO, "Backup %s is valid.", base36enc(dest_backup->start_time));
	}
	else if (dest_backup->status == BACKUP_STATUS_CORRUPT)
		elog(ERROR, "Backup %s is corrupt.", base36enc(dest_backup->start_time));
	else if (dest_backup->status == BACKUP_STATUS_ORPHAN)
		elog(ERROR, "Backup %s is orphan.", base36enc(dest_backup->start_time));
	else
		elog(ERROR, "Backup %s has status: %s",
				base36enc(dest_backup->start_time), status2str(dest_backup->status));

	/* We ensured that all backups are valid, now restore if required
	 * TODO: before restore - lock entire parent chain
	 */
	if (is_restore)
	{
		for (i = parray_num(parent_chain) - 1; i >= 0; i--)
		{
			pgBackup   *backup = (pgBackup *) parray_get(parent_chain, i);

			if (rt->lsn_string &&
				parse_server_version(backup->server_version) < 100000)
				elog(ERROR, "Backup %s was created for version %s which doesn't support recovery_target_lsn",
					 base36enc(dest_backup->start_time),
					 dest_backup->server_version);

			/*
			 * Backup was locked during validation if no-validate wasn't
			 * specified.
			 */
			if (rt->no_validate && !lock_backup(backup))
				elog(ERROR, "Cannot lock backup directory");

			restore_backup(backup, dest_backup->external_dir_str);
		}

		/*
		 * Delete files which are not in dest backup file list. Files which were
		 * deleted between previous and current backup are not in the list.
		 */
		if (dest_backup->backup_mode != BACKUP_MODE_FULL)
			remove_deleted_files(dest_backup);

		/* Create recovery.conf with given recovery target parameters */
		create_recovery_conf(target_backup_id, rt, dest_backup);
	}

	/* cleanup */
	parray_walk(backups, pgBackupFree);
	parray_free(backups);
	parray_free(parent_chain);

	elog(INFO, "%s of backup %s completed.",
		 action, base36enc(dest_backup->start_time));
	return 0;
}

/*
 * Restore one backup.
 */
void
restore_backup(pgBackup *backup, const char *external_dir_str)
{
	char		timestamp[100];
	char		this_backup_path[MAXPGPATH];
	char		database_path[MAXPGPATH];
	char		external_prefix[MAXPGPATH];
	char		list_path[MAXPGPATH];
	parray	   *files;
	parray	   *requested_external_dirs = NULL;
	parray	   *current_external_dirs = NULL;
	int			i;
	/* arrays with meta info for multi threaded backup */
	pthread_t  *threads;
	restore_files_arg *threads_args;
	bool		restore_isok = true;


	if (backup->status != BACKUP_STATUS_OK &&
		backup->status != BACKUP_STATUS_DONE)
		elog(ERROR, "Backup %s cannot be restored because it is not valid",
			 base36enc(backup->start_time));

	/* confirm block size compatibility */
	if (backup->block_size != BLCKSZ)
		elog(ERROR,
			"BLCKSZ(%d) is not compatible(%d expected)",
			backup->block_size, BLCKSZ);
	if (backup->wal_block_size != XLOG_BLCKSZ)
		elog(ERROR,
			"XLOG_BLCKSZ(%d) is not compatible(%d expected)",
			backup->wal_block_size, XLOG_BLCKSZ);

	time2iso(timestamp, lengthof(timestamp), backup->start_time);
	elog(LOG, "restoring database from backup %s", timestamp);

	/*
	 * Restore backup directories.
	 * this_backup_path = $BACKUP_PATH/backups/instance_name/backup_id
	 */
	pgBackupGetPath(backup, this_backup_path, lengthof(this_backup_path), NULL);
	create_data_directories(instance_config.pgdata, this_backup_path, true);

	if(external_dir_str && !skip_external_dirs)
	{
		requested_external_dirs = make_external_directory_list(external_dir_str);
		for (i = 0; i < parray_num(requested_external_dirs); i++)
		{
			char *external_path = parray_get(requested_external_dirs, i);
			external_path = get_external_remap(external_path);
			dir_create_dir(external_path, DIR_PERMISSION);
		}
	}

	if(backup->external_dir_str)
		current_external_dirs = make_external_directory_list(backup->external_dir_str);

	/*
	 * Get list of files which need to be restored.
	 */
	pgBackupGetPath(backup, database_path, lengthof(database_path), DATABASE_DIR);
	pgBackupGetPath(backup, external_prefix, lengthof(external_prefix),
					EXTERNAL_DIR);
	pgBackupGetPath(backup, list_path, lengthof(list_path), DATABASE_FILE_LIST);
	files = dir_read_file_list(database_path, external_prefix, list_path);

	/* Restore directories in do_backup_instance way */
	parray_qsort(files, pgFileComparePath);

	/*
	 * Make external directories before restore
	 * and setup threads at the same time
	 */
	for (i = 0; i < parray_num(files); i++)
	{
		pgFile *file = (pgFile *) parray_get(files, i);

		/* If the entry was an external directory, create it in the backup */
		if (file->external_dir_num && S_ISDIR(file->mode))
		{
			char		dirpath[MAXPGPATH];
			char	   *dir_name;
			char	   *external_path;

			if (!current_external_dirs ||
				parray_num(current_external_dirs) < file->external_dir_num - 1)
				elog(ERROR, "Inconsistent external directory backup metadata");

			external_path = parray_get(current_external_dirs,
									   file->external_dir_num - 1);
			if (backup_contains_external(external_path, requested_external_dirs))
			{
				char		container_dir[MAXPGPATH];

				external_path = get_external_remap(external_path);
				makeExternalDirPathByNum(container_dir, external_prefix,
										 file->external_dir_num);
				dir_name = GetRelativePath(file->path, container_dir);
				elog(VERBOSE, "Create directory \"%s\"", dir_name);
				join_path_components(dirpath, external_path, dir_name);
				dir_create_dir(dirpath, DIR_PERMISSION);
			}
		}

		/* setup threads */
		pg_atomic_clear_flag(&file->lock);
	}
	threads = (pthread_t *) palloc(sizeof(pthread_t) * num_threads);
	threads_args = (restore_files_arg *) palloc(sizeof(restore_files_arg)*num_threads);

	/* Restore files into target directory */
	thread_interrupted = false;
	for (i = 0; i < num_threads; i++)
	{
		restore_files_arg *arg = &(threads_args[i]);

		arg->files = files;
		arg->backup = backup;
		arg->req_external_dirs = requested_external_dirs;
		arg->cur_external_dirs = current_external_dirs;
		arg->external_prefix = external_prefix;
		/* By default there are some error */
		threads_args[i].ret = 1;

		/* Useless message TODO: rewrite */
		elog(LOG, "Start thread for num:%zu", parray_num(files));

		pthread_create(&threads[i], NULL, restore_files, arg);
	}

	/* Wait theads */
	for (i = 0; i < num_threads; i++)
	{
		pthread_join(threads[i], NULL);
		if (threads_args[i].ret == 1)
			restore_isok = false;
	}
	if (!restore_isok)
		elog(ERROR, "Data files restoring failed");

	pfree(threads);
	pfree(threads_args);

	/* cleanup */
	parray_walk(files, pgFileFree);
	parray_free(files);

	if (logger_config.log_level_console <= LOG ||
		logger_config.log_level_file <= LOG)
		elog(LOG, "restore %s backup completed", base36enc(backup->start_time));
}

/*
 * Delete files which are not in backup's file list from target pgdata.
 * It is necessary to restore incremental backup correctly.
 * Files which were deleted between previous and current backup
 * are not in the backup's filelist.
 */
static void
remove_deleted_files(pgBackup *backup)
{
	parray	   *files;
	parray	   *files_restored;
	char		filelist_path[MAXPGPATH];
	char		external_prefix[MAXPGPATH];
	int			i;

	pgBackupGetPath(backup, filelist_path, lengthof(filelist_path), DATABASE_FILE_LIST);
	pgBackupGetPath(backup, external_prefix, lengthof(external_prefix), EXTERNAL_DIR);
	/* Read backup's filelist using target database path as base path */
	files = dir_read_file_list(instance_config.pgdata, external_prefix, filelist_path);
	parray_qsort(files, pgFileComparePathDesc);

	/* Get list of files actually existing in target database */
	files_restored = parray_new();
	dir_list_file(files_restored, instance_config.pgdata, true, true, false, 0);
	/* To delete from leaf, sort in reversed order */
	parray_qsort(files_restored, pgFileComparePathDesc);

	for (i = 0; i < parray_num(files_restored); i++)
	{
		pgFile	   *file = (pgFile *) parray_get(files_restored, i);

		/* If the file is not in the file list, delete it */
		if (parray_bsearch(files, file, pgFileComparePathDesc) == NULL)
		{
			pgFileDelete(file);
			if (logger_config.log_level_console <= LOG ||
				logger_config.log_level_file <= LOG)
				elog(LOG, "deleted %s", GetRelativePath(file->path,
														instance_config.pgdata));
		}
	}

	/* cleanup */
	parray_walk(files, pgFileFree);
	parray_free(files);
	parray_walk(files_restored, pgFileFree);
	parray_free(files_restored);
}

/*
 * Restore files into $PGDATA.
 */
static void *
restore_files(void *arg)
{
	int			i;
	restore_files_arg *arguments = (restore_files_arg *)arg;

	for (i = 0; i < parray_num(arguments->files); i++)
	{
		char		from_root[MAXPGPATH];
		char	   *rel_path;
		pgFile	   *file = (pgFile *) parray_get(arguments->files, i);

		if (!pg_atomic_test_set_flag(&file->lock))
			continue;

		pgBackupGetPath(arguments->backup, from_root,
						lengthof(from_root), DATABASE_DIR);

		/* check for interrupt */
		if (interrupted || thread_interrupted)
			elog(ERROR, "interrupted during restore database");

		rel_path = GetRelativePath(file->path,from_root);

		if (progress)
			elog(INFO, "Progress: (%d/%lu). Process file %s ",
				 i + 1, (unsigned long) parray_num(arguments->files), rel_path);

		/*
		 * For PAGE and PTRACK backups skip files which haven't changed
		 * since previous backup and thus were not backed up.
		 * We cannot do the same when restoring DELTA backup because we need information
		 * about every file to correctly truncate them.
		 */
		if (file->write_size == BYTES_INVALID &&
			(arguments->backup->backup_mode == BACKUP_MODE_DIFF_PAGE
			|| arguments->backup->backup_mode == BACKUP_MODE_DIFF_PTRACK))
		{
			elog(VERBOSE, "The file didn`t change. Skip restore: %s", file->path);
			continue;
		}

		/* Directories were created before */
		if (S_ISDIR(file->mode))
		{
			elog(VERBOSE, "directory, skip");
			continue;
		}

		/* Do not restore tablespace_map file */
		if (path_is_prefix_of_path(PG_TABLESPACE_MAP_FILE, rel_path))
		{
			elog(VERBOSE, "skip tablespace_map");
			continue;
		}

		/*
		 * restore the file.
		 * We treat datafiles separately, cause they were backed up block by
		 * block and have BackupPageHeader meta information, so we cannot just
		 * copy the file from backup.
		 */
		elog(VERBOSE, "Restoring file %s, is_datafile %i, is_cfs %i",
			 file->path, file->is_datafile?1:0, file->is_cfs?1:0);
		if (file->is_datafile && !file->is_cfs)
		{
			char		to_path[MAXPGPATH];

			join_path_components(to_path, instance_config.pgdata,
								 file->path + strlen(from_root) + 1);
			restore_data_file(to_path, file,
							  arguments->backup->backup_mode == BACKUP_MODE_DIFF_DELTA,
							  false,
							  parse_program_version(arguments->backup->program_version));
		}
		else if (file->external_dir_num)
		{
			char	   *external_path = parray_get(arguments->cur_external_dirs,
												   file->external_dir_num - 1);
			if (backup_contains_external(external_path,
										 arguments->req_external_dirs))
			{
				external_path = get_external_remap(external_path);
				copy_file(arguments->external_prefix, external_path, file);
			}
		}
		else if (strcmp(file->name, "pg_control") == 0)
			copy_pgcontrol_file(from_root, instance_config.pgdata, file);
		else
			copy_file(from_root, instance_config.pgdata, file);

		/* print size of restored file */
		if (file->write_size != BYTES_INVALID)
			elog(VERBOSE, "Restored file %s : " INT64_FORMAT " bytes",
				 file->path, file->write_size);
	}

	/* Data files restoring is successful */
	arguments->ret = 0;

	return NULL;
}

/* Create recovery.conf with given recovery target parameters */
static void
create_recovery_conf(time_t backup_id,
					 pgRecoveryTarget *rt,
					 pgBackup *backup)
{
	char		path[MAXPGPATH];
	FILE	   *fp;
	bool		need_restore_conf;
	bool		target_latest;

	target_latest = rt->target_stop != NULL &&
		strcmp(rt->target_stop, "latest") == 0;
	need_restore_conf = !backup->stream ||
		(rt->time_string || rt->xid_string || rt->lsn_string) || target_latest;

	/* No need to generate recovery.conf at all. */
	if (!(need_restore_conf || restore_as_replica))
		return;

	elog(LOG, "----------------------------------------");
	elog(LOG, "creating recovery.conf");

	snprintf(path, lengthof(path), "%s/recovery.conf", instance_config.pgdata);
	fp = fopen(path, "wt");
	if (fp == NULL)
		elog(ERROR, "cannot open recovery.conf \"%s\": %s", path,
			strerror(errno));

	fprintf(fp, "# recovery.conf generated by pg_probackup %s\n",
		PROGRAM_VERSION);

	if (need_restore_conf)
	{

		fprintf(fp, "restore_command = '%s archive-get -B %s --instance %s "
					"--wal-file-path %%p --wal-file-name %%f'\n",
					PROGRAM_FULL_PATH, backup_path, instance_name);

		/*
		 * We've already checked that only one of the four following mutually
		 * exclusive options is specified, so the order of calls is insignificant.
		 */
		if (rt->target_name)
			fprintf(fp, "recovery_target_name = '%s'\n", rt->target_name);

		if (rt->time_string)
			fprintf(fp, "recovery_target_time = '%s'\n", rt->time_string);

		if (rt->xid_string)
			fprintf(fp, "recovery_target_xid = '%s'\n", rt->xid_string);

		if (rt->lsn_string)
			fprintf(fp, "recovery_target_lsn = '%s'\n", rt->lsn_string);

		if (rt->target_stop && !target_latest)
			fprintf(fp, "recovery_target = '%s'\n", rt->target_stop);

		if (rt->inclusive_specified)
			fprintf(fp, "recovery_target_inclusive = '%s'\n",
					rt->target_inclusive ? "true" : "false");

		if (rt->target_tli)
			fprintf(fp, "recovery_target_timeline = '%u'\n", rt->target_tli);

		if (rt->target_action)
			fprintf(fp, "recovery_target_action = '%s'\n", rt->target_action);
	}

	if (restore_as_replica)
	{
		fprintf(fp, "standby_mode = 'on'\n");

		if (backup->primary_conninfo)
			fprintf(fp, "primary_conninfo = '%s'\n", backup->primary_conninfo);
	}

	if (fflush(fp) != 0 ||
		fsync(fileno(fp)) != 0 ||
		fclose(fp))
		elog(ERROR, "cannot write recovery.conf \"%s\": %s", path,
			 strerror(errno));
}

/*
 * Try to read a timeline's history file.
 *
 * If successful, return the list of component TLIs (the ancestor
 * timelines followed by target timeline). If we cannot find the history file,
 * assume that the timeline has no parents, and return a list of just the
 * specified timeline ID.
 * based on readTimeLineHistory() in timeline.c
 */
parray *
read_timeline_history(TimeLineID targetTLI)
{
	parray	   *result;
	char		path[MAXPGPATH];
	char		fline[MAXPGPATH];
	FILE	   *fd = NULL;
	TimeLineHistoryEntry *entry;
	TimeLineHistoryEntry *last_timeline = NULL;

	/* Look for timeline history file in archlog_path */
	snprintf(path, lengthof(path), "%s/%08X.history", arclog_path,
		targetTLI);

	/* Timeline 1 does not have a history file */
	if (targetTLI != 1)
	{
		fd = fopen(path, "rt");
		if (fd == NULL)
		{
			if (errno != ENOENT)
				elog(ERROR, "could not open file \"%s\": %s", path,
					strerror(errno));

			/* There is no history file for target timeline */
			elog(ERROR, "recovery target timeline %u does not exist",
				 targetTLI);
		}
	}

	result = parray_new();

	/*
	 * Parse the file...
	 */
	while (fd && fgets(fline, sizeof(fline), fd) != NULL)
	{
		char	   *ptr;
		TimeLineID	tli;
		uint32		switchpoint_hi;
		uint32		switchpoint_lo;
		int			nfields;

		for (ptr = fline; *ptr; ptr++)
		{
			if (!isspace((unsigned char) *ptr))
				break;
		}
		if (*ptr == '\0' || *ptr == '#')
			continue;

		nfields = sscanf(fline, "%u\t%X/%X", &tli, &switchpoint_hi, &switchpoint_lo);

		if (nfields < 1)
		{
			/* expect a numeric timeline ID as first field of line */
			elog(ERROR,
				 "syntax error in history file: %s. Expected a numeric timeline ID.",
				   fline);
		}
		if (nfields != 3)
			elog(ERROR,
				 "syntax error in history file: %s. Expected a transaction log switchpoint location.",
				   fline);

		if (last_timeline && tli <= last_timeline->tli)
			elog(ERROR,
				   "Timeline IDs must be in increasing sequence.");

		entry = pgut_new(TimeLineHistoryEntry);
		entry->tli = tli;
		entry->end = ((uint64) switchpoint_hi << 32) | switchpoint_lo;

		last_timeline = entry;
		/* Build list with newest item first */
		parray_insert(result, 0, entry);

		/* we ignore the remainder of each line */
	}

	if (fd)
		fclose(fd);

	if (last_timeline && targetTLI <= last_timeline->tli)
		elog(ERROR, "Timeline IDs must be less than child timeline's ID.");

	/* append target timeline */
	entry = pgut_new(TimeLineHistoryEntry);
	entry->tli = targetTLI;
	/* LSN in target timeline is valid */
	entry->end = InvalidXLogRecPtr;
	parray_insert(result, 0, entry);

	return result;
}

bool
satisfy_recovery_target(const pgBackup *backup, const pgRecoveryTarget *rt)
{
	if (rt->xid_string)
		return backup->recovery_xid <= rt->target_xid;

	if (rt->time_string)
		return backup->recovery_time <= rt->target_time;

	if (rt->lsn_string)
		return backup->stop_lsn <= rt->target_lsn;

	return true;
}

bool
satisfy_timeline(const parray *timelines, const pgBackup *backup)
{
	int			i;

	for (i = 0; i < parray_num(timelines); i++)
	{
		TimeLineHistoryEntry *timeline;

		timeline = (TimeLineHistoryEntry *) parray_get(timelines, i);
		if (backup->tli == timeline->tli &&
			(XLogRecPtrIsInvalid(timeline->end) ||
			 backup->stop_lsn < timeline->end))
			return true;
	}
	return false;
}
/*
 * Get recovery options in the string format, parse them
 * and fill up the pgRecoveryTarget structure.
 */
pgRecoveryTarget *
parseRecoveryTargetOptions(const char *target_time,
					const char *target_xid,
					const char *target_inclusive,
					TimeLineID	target_tli,
					const char *target_lsn,
					const char *target_stop,
					const char *target_name,
					const char *target_action,
					bool		no_validate)
{
	bool		dummy_bool;
	/*
	 * count the number of the mutually exclusive options which may specify
	 * recovery target. If final value > 1, throw an error.
	 */
	int			recovery_target_specified = 0;
	pgRecoveryTarget *rt = pgut_new(pgRecoveryTarget);

	/* fill all options with default values */
<<<<<<< HEAD
	rt->time_specified = false;
	rt->xid_specified = false;
	rt->inclusive_specified = false;
	rt->lsn_specified = false;
	rt->recovery_target_time = 0;
	rt->recovery_target_xid  = 0;
	rt->recovery_target_lsn = InvalidXLogRecPtr;
	rt->target_time_string = NULL;
	rt->target_xid_string = NULL;
	rt->target_lsn_string = NULL;
	rt->recovery_target_inclusive = false;
	rt->recovery_target_tli  = 0;
	rt->recovery_target_immediate = false;
	rt->recovery_target_name = NULL;
	rt->recovery_target_action = NULL;
	rt->no_validate = false;
=======
	MemSet(rt, 0, sizeof(pgRecoveryTarget));
>>>>>>> 592df2e6

	/* parse given options */
	if (target_time)
	{
		time_t		dummy_time;

		recovery_target_specified++;
		rt->time_string = target_time;

		if (parse_time(target_time, &dummy_time, false))
			rt->target_time = dummy_time;
		else
			elog(ERROR, "Invalid value for --recovery-target-time option %s",
				 target_time);
	}

	if (target_xid)
	{
		TransactionId dummy_xid;

		recovery_target_specified++;
		rt->xid_string = target_xid;

#ifdef PGPRO_EE
		if (parse_uint64(target_xid, &dummy_xid, 0))
#else
		if (parse_uint32(target_xid, &dummy_xid, 0))
#endif
			rt->target_xid = dummy_xid;
		else
			elog(ERROR, "Invalid value for --recovery-target-xid option %s",
				 target_xid);
	}

	if (target_lsn)
	{
		XLogRecPtr	dummy_lsn;

		recovery_target_specified++;
		rt->lsn_string = target_lsn;
		if (parse_lsn(target_lsn, &dummy_lsn))
			rt->target_lsn = dummy_lsn;
		else
			elog(ERROR, "Invalid value of --ecovery-target-lsn option %s",
				 target_lsn);
	}

	if (target_inclusive)
	{
		rt->inclusive_specified = true;
		if (parse_bool(target_inclusive, &dummy_bool))
			rt->target_inclusive = dummy_bool;
		else
			elog(ERROR, "Invalid value for --recovery-target-inclusive option %s",
				 target_inclusive);
	}

	rt->target_tli = target_tli;
	if (target_stop)
	{
		if ((strcmp(target_stop, "immediate") != 0)
			&& (strcmp(target_stop, "latest") != 0))
			elog(ERROR, "Invalid value for --recovery-target option %s",
				 target_stop);

		recovery_target_specified++;
		rt->target_stop = target_stop;
	}

<<<<<<< HEAD
	if (no_validate)
	{
		rt->no_validate = no_validate;
	}
=======
	rt->restore_no_validate = restore_no_validate;
>>>>>>> 592df2e6

	if (target_name)
	{
		recovery_target_specified++;
		rt->target_name = target_name;
	}

	if (target_action)
	{
		if ((strcmp(target_action, "pause") != 0)
			&& (strcmp(target_action, "promote") != 0)
			&& (strcmp(target_action, "shutdown") != 0))
			elog(ERROR, "Invalid value for --recovery-target-action option %s",
				 target_action);

		rt->target_action = target_action;
	}
	else
	{
		/* Default recovery target action is pause */
		rt->target_action = "pause";
	}

	/* More than one mutually exclusive option was defined. */
	if (recovery_target_specified > 1)
		elog(ERROR, "At most one of --recovery-target, --recovery-target-name, --recovery-target-time, --recovery-target-xid, or --recovery-target-lsn can be specified");

	/*
	 * If none of the options is defined, '--recovery-target-inclusive' option
	 * is meaningless.
	 */
	if (!(rt->xid_string || rt->time_string || rt->lsn_string) &&
		rt->target_inclusive)
		elog(ERROR, "--recovery-target-inclusive option applies when either --recovery-target-time, --recovery-target-xid or --recovery-target-lsn is specified");

	return rt;
}<|MERGE_RESOLUTION|>--- conflicted
+++ resolved
@@ -1014,26 +1014,7 @@
 	pgRecoveryTarget *rt = pgut_new(pgRecoveryTarget);
 
 	/* fill all options with default values */
-<<<<<<< HEAD
-	rt->time_specified = false;
-	rt->xid_specified = false;
-	rt->inclusive_specified = false;
-	rt->lsn_specified = false;
-	rt->recovery_target_time = 0;
-	rt->recovery_target_xid  = 0;
-	rt->recovery_target_lsn = InvalidXLogRecPtr;
-	rt->target_time_string = NULL;
-	rt->target_xid_string = NULL;
-	rt->target_lsn_string = NULL;
-	rt->recovery_target_inclusive = false;
-	rt->recovery_target_tli  = 0;
-	rt->recovery_target_immediate = false;
-	rt->recovery_target_name = NULL;
-	rt->recovery_target_action = NULL;
-	rt->no_validate = false;
-=======
 	MemSet(rt, 0, sizeof(pgRecoveryTarget));
->>>>>>> 592df2e6
 
 	/* parse given options */
 	if (target_time)
@@ -1103,14 +1084,7 @@
 		rt->target_stop = target_stop;
 	}
 
-<<<<<<< HEAD
-	if (no_validate)
-	{
-		rt->no_validate = no_validate;
-	}
-=======
-	rt->restore_no_validate = restore_no_validate;
->>>>>>> 592df2e6
+	rt->no_validate = no_validate;
 
 	if (target_name)
 	{
