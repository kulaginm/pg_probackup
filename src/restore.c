/*-------------------------------------------------------------------------
 *
 * restore.c: restore DB cluster and archived WAL.
 *
 * Portions Copyright (c) 2009-2013, NIPPON TELEGRAPH AND TELEPHONE CORPORATION
 * Portions Copyright (c) 2015-2018, Postgres Professional
 *
 *-------------------------------------------------------------------------
 */

#include "pg_probackup.h"

#include "access/timeline.h"

#include <sys/stat.h>
#include <unistd.h>

#include "utils/thread.h"

typedef struct
{
	parray	   *files;
	pgBackup   *backup;
	parray	   *req_external_dirs;
	parray	   *cur_external_dirs;
	char	   *external_prefix;

	/*
	 * Return value from the thread.
	 * 0 means there is no error, 1 - there is an error.
	 */
	int			ret;
} restore_files_arg;

static void restore_backup(pgBackup *backup, const char *external_dir_str);
static void create_recovery_conf(time_t backup_id,
								 pgRecoveryTarget *rt,
								 pgBackup *backup);
static parray *read_timeline_history(TimeLineID targetTLI);
static void *restore_files(void *arg);
static void remove_deleted_files(pgBackup *backup);

/*
 * Entry point of pg_probackup RESTORE and VALIDATE subcommands.
 */
int
do_restore_or_validate(time_t target_backup_id, pgRecoveryTarget *rt,
					   bool is_restore)
{
	int			i = 0;
	int			j = 0;
	parray	   *backups;
	pgBackup   *tmp_backup = NULL;
	pgBackup   *current_backup = NULL;
	pgBackup   *dest_backup = NULL;
	pgBackup   *base_full_backup = NULL;
	pgBackup   *corrupted_backup = NULL;
	int			dest_backup_index = 0;
	int			base_full_backup_index = 0;
	int			corrupted_backup_index = 0;
	char	   *action = is_restore ? "Restore":"Validate";
	parray	   *parent_chain = NULL;

	if (is_restore)
	{
		if (instance_config.pgdata == NULL)
			elog(ERROR,
				"required parameter not specified: PGDATA (-D, --pgdata)");
		/* Check if restore destination empty */
		if (!dir_is_empty(instance_config.pgdata))
			elog(ERROR, "restore destination is not empty: \"%s\"",
				 instance_config.pgdata);
	}

	if (instance_name == NULL)
		elog(ERROR, "required parameter not specified: --instance");

	elog(LOG, "%s begin.", action);

	/* Get list of all backups sorted in order of descending start time */
	backups = catalog_get_backup_list(INVALID_BACKUP_ID);

	/* Find backup range we should restore or validate. */
	while ((i < parray_num(backups)) && !dest_backup)
	{
		current_backup = (pgBackup *) parray_get(backups, i);
		i++;

		/* Skip all backups which started after target backup */
		if (target_backup_id && current_backup->start_time > target_backup_id)
			continue;

		/*
		 * [PGPRO-1164] If BACKUP_ID is not provided for restore command,
		 *  we must find the first valid(!) backup.
		 */

		if (is_restore &&
			target_backup_id == INVALID_BACKUP_ID &&
			current_backup->status != BACKUP_STATUS_OK)
		{
			elog(WARNING, "Skipping backup %s, because it has non-valid status: %s",
				base36enc(current_backup->start_time), status2str(current_backup->status));
			continue;
		}

		/*
		 * We found target backup. Check its status and
		 * ensure that it satisfies recovery target.
		 */
		if ((target_backup_id == current_backup->start_time
			|| target_backup_id == INVALID_BACKUP_ID))
		{

			/* backup is not ok,
			 * but in case of CORRUPT, ORPHAN or DONE revalidation is possible
			 * unless --no-validate is used,
			 * in other cases throw an error.
			 */
			 // 1. validate
			 // 2. validate -i INVALID_ID <- allowed revalidate
			 // 3. restore -i INVALID_ID <- allowed revalidate and restore
			 // 4. restore <- impossible
			 // 5. restore --no-validate <- forbidden
			if (current_backup->status != BACKUP_STATUS_OK)
			{
				if ((current_backup->status == BACKUP_STATUS_DONE ||
					current_backup->status == BACKUP_STATUS_ORPHAN ||
					current_backup->status == BACKUP_STATUS_CORRUPT ||
					current_backup->status == BACKUP_STATUS_RUNNING)
					&& !rt->restore_no_validate)
					elog(WARNING, "Backup %s has status: %s",
						 base36enc(current_backup->start_time), status2str(current_backup->status));
				else
					elog(ERROR, "Backup %s has status: %s",
						 base36enc(current_backup->start_time), status2str(current_backup->status));
			}

			if (rt->recovery_target_tli)
			{
				parray	   *timelines;

				elog(LOG, "target timeline ID = %u", rt->recovery_target_tli);
				/* Read timeline history files from archives */
				timelines = read_timeline_history(rt->recovery_target_tli);

				if (!satisfy_timeline(timelines, current_backup))
				{
					if (target_backup_id != INVALID_BACKUP_ID)
						elog(ERROR, "target backup %s does not satisfy target timeline",
							 base36enc(target_backup_id));
					else
						/* Try to find another backup that satisfies target timeline */
						continue;
				}

				parray_walk(timelines, pfree);
				parray_free(timelines);
			}

			if (!satisfy_recovery_target(current_backup, rt))
			{
				if (target_backup_id != INVALID_BACKUP_ID)
					elog(ERROR, "target backup %s does not satisfy restore options",
						 base36enc(target_backup_id));
				else
					/* Try to find another backup that satisfies target options */
					continue;
			}

			/*
			 * Backup is fine and satisfies all recovery options.
			 * Save it as dest_backup
			 */
			dest_backup = current_backup;
		}
	}

	if (dest_backup == NULL)
		elog(ERROR, "Backup satisfying target options is not found.");

	dest_backup_index = get_backup_index_number(backups, dest_backup);

	/* If we already found dest_backup, look for full backup. */
	if (dest_backup->backup_mode == BACKUP_MODE_FULL)
			base_full_backup = dest_backup;
	else
	{
		int result;

		result = scan_parent_chain(dest_backup, &tmp_backup);

		if (result == 0)
		{
			/* chain is broken, determine missing backup ID
			 * and orphinize all his descendants
			 */
			char	   *missing_backup_id;
			time_t 		missing_backup_start_time;

			missing_backup_start_time = tmp_backup->parent_backup;
			missing_backup_id = base36enc_dup(tmp_backup->parent_backup);

			for (j = get_backup_index_number(backups, tmp_backup); j >= 0; j--)
			{
				pgBackup *backup = (pgBackup *) parray_get(backups, j);

				/* use parent backup start_time because he is missing
				 * and we must orphinize his descendants
				 */
				if (is_parent(missing_backup_start_time, backup, false))
				{
					if (backup->status == BACKUP_STATUS_OK)
					{
						write_backup_status(backup, BACKUP_STATUS_ORPHAN);

						elog(WARNING, "Backup %s is orphaned because his parent %s is missing",
								base36enc(backup->start_time), missing_backup_id);
					}
					else
					{
						elog(WARNING, "Backup %s has missing parent %s",
								base36enc(backup->start_time), missing_backup_id);
					}
				}
			}
			/* No point in doing futher */
			elog(ERROR, "%s of backup %s failed.", action, base36enc(dest_backup->start_time));
		}
		else if (result == 1)
		{
			/* chain is intact, but at least one parent is invalid */
			char	   *parent_backup_id;

			/* parent_backup_id contain human-readable backup ID of oldest invalid backup */
			parent_backup_id = base36enc_dup(tmp_backup->start_time);

			for (j = get_backup_index_number(backups, tmp_backup) - 1; j >= 0; j--)
			{

				pgBackup *backup = (pgBackup *) parray_get(backups, j);

				if (is_parent(tmp_backup->start_time, backup, false))
				{
					if (backup->status == BACKUP_STATUS_OK)
					{
						write_backup_status(backup, BACKUP_STATUS_ORPHAN);

						elog(WARNING,
							 "Backup %s is orphaned because his parent %s has status: %s",
							 base36enc(backup->start_time),
							 parent_backup_id,
							 status2str(tmp_backup->status));
					}
					else
					{
						elog(WARNING, "Backup %s has parent %s with status: %s",
								base36enc(backup->start_time), parent_backup_id,
								status2str(tmp_backup->status));
					}
				}
			}
			tmp_backup = find_parent_full_backup(dest_backup);
		}

		/*
		 * We have found full backup by link,
		 * now we need to walk the list to find its index.
		 *
		 * TODO I think we should rewrite it someday to use double linked list
		 * and avoid relying on sort order anymore.
		 */
		base_full_backup = tmp_backup;
	}

	if (base_full_backup == NULL)
		elog(ERROR, "Full backup satisfying target options is not found.");

	base_full_backup_index = get_backup_index_number(backups, base_full_backup);

	/*
	 * Ensure that directories provided in tablespace mapping are valid
	 * i.e. empty or not exist.
	 */
	if (is_restore)
	{
		check_tablespace_mapping(dest_backup);
		check_external_dir_mapping(dest_backup);
	}

	/* At this point we are sure that parent chain is whole
	 * so we can build separate array, containing all needed backups,
	 * to simplify validation and restore
	 */
	parent_chain = parray_new();

	/* Take every backup that is a child of base_backup AND parent of dest_backup
	 * including base_backup and dest_backup
	 */
	for (i = base_full_backup_index; i >= dest_backup_index; i--)
	{
		tmp_backup = (pgBackup *) parray_get(backups, i);

		if (is_parent(base_full_backup->start_time, tmp_backup, true) &&
					is_parent(tmp_backup->start_time, dest_backup, true))
		{
			parray_append(parent_chain, tmp_backup);
		}
	}

	/* for validation or restore with enabled validation */
	if (!is_restore || !rt->restore_no_validate)
	{
		if (dest_backup->backup_mode != BACKUP_MODE_FULL)
			elog(INFO, "Validating parents for backup %s", base36enc(dest_backup->start_time));

		/*
		 * Validate backups from base_full_backup to dest_backup.
		 */
		for (i = 0; i < parray_num(parent_chain); i++)
		{
			tmp_backup = (pgBackup *) parray_get(parent_chain, i);

			/* Do not interrupt, validate the next backup */
			if (!lock_backup(tmp_backup))
			{
				if (is_restore)
					elog(ERROR, "Cannot lock backup %s directory",
						 base36enc(tmp_backup->start_time));
				else
				{
					elog(WARNING, "Cannot lock backup %s directory, skip validation",
						 base36enc(tmp_backup->start_time));
					continue;
				}
			}

			pgBackupValidate(tmp_backup);
			/* After pgBackupValidate() only following backup
			 * states are possible: ERROR, RUNNING, CORRUPT and OK.
			 * Validate WAL only for OK, because there is no point
			 * in WAL validation for corrupted, errored or running backups.
			 */
			if (tmp_backup->status != BACKUP_STATUS_OK)
			{
				corrupted_backup = tmp_backup;
				/* we need corrupted backup index from 'backups' not parent_chain
				 * so we can properly orphanize all its descendants
				 */
				corrupted_backup_index = get_backup_index_number(backups, corrupted_backup);
				break;
			}
			/* We do not validate WAL files of intermediate backups
			 * It`s done to speed up restore
			 */
		}

		/* There is no point in wal validation of corrupted backups */
		if (!corrupted_backup)
		{
			/*
			 * Validate corresponding WAL files.
			 * We pass base_full_backup timeline as last argument to this function,
			 * because it's needed to form the name of xlog file.
			 */
			validate_wal(dest_backup, arclog_path, rt->recovery_target_time,
						 rt->recovery_target_xid, rt->recovery_target_lsn,
						 base_full_backup->tli, instance_config.xlog_seg_size);
		}
		/* Orphinize every OK descendant of corrupted backup */
		else
		{
			char	   *corrupted_backup_id;
			corrupted_backup_id = base36enc_dup(corrupted_backup->start_time);

			for (j = corrupted_backup_index - 1; j >= 0; j--)
			{
				pgBackup   *backup = (pgBackup *) parray_get(backups, j);

				if (is_parent(corrupted_backup->start_time, backup, false))
				{
					if (backup->status == BACKUP_STATUS_OK)
					{
						write_backup_status(backup, BACKUP_STATUS_ORPHAN);

						elog(WARNING, "Backup %s is orphaned because his parent %s has status: %s",
							 base36enc(backup->start_time),
							 corrupted_backup_id,
							 status2str(corrupted_backup->status));
					}
				}
			}
			free(corrupted_backup_id);
		}
	}

	/*
	 * If dest backup is corrupted or was orphaned in previous check
	 * produce corresponding error message
	 */
	if (dest_backup->status == BACKUP_STATUS_OK)
	{
		if (rt->restore_no_validate)
			elog(INFO, "Backup %s is used without validation.", base36enc(dest_backup->start_time));
		else
			elog(INFO, "Backup %s is valid.", base36enc(dest_backup->start_time));
	}
	else if (dest_backup->status == BACKUP_STATUS_CORRUPT)
		elog(ERROR, "Backup %s is corrupt.", base36enc(dest_backup->start_time));
	else if (dest_backup->status == BACKUP_STATUS_ORPHAN)
		elog(ERROR, "Backup %s is orphan.", base36enc(dest_backup->start_time));
	else
		elog(ERROR, "Backup %s has status: %s",
				base36enc(dest_backup->start_time), status2str(dest_backup->status));

	/* We ensured that all backups are valid, now restore if required
	 */
	if (is_restore)
	{
		for (i = 0; i < parray_num(parent_chain); i++)
		{
			pgBackup   *backup = (pgBackup *) parray_get(parent_chain, i);

			if (rt->lsn_specified && parse_server_version(backup->server_version) < 100000)
				elog(ERROR, "Backup %s was created for version %s which doesn't support recovery_target_lsn",
						base36enc(dest_backup->start_time), dest_backup->server_version);

<<<<<<< HEAD
			restore_backup(backup, dest_backup->external_dir_str);
=======
			/*
			 * Backup was locked during validation if no-validate wasn't
			 * specified.
			 */
			if (rt->restore_no_validate && !lock_backup(backup))
				elog(ERROR, "Cannot lock backup directory");

			restore_backup(backup);
>>>>>>> 322b3f0b
		}

		/*
		 * Delete files which are not in dest backup file list. Files which were
		 * deleted between previous and current backup are not in the list.
		 */
		if (dest_backup->backup_mode != BACKUP_MODE_FULL)
			remove_deleted_files(dest_backup);

		/* Create recovery.conf with given recovery target parameters */
		create_recovery_conf(target_backup_id, rt, dest_backup);
	}

	/* cleanup */
	parray_walk(backups, pgBackupFree);
	parray_free(backups);
	parray_free(parent_chain);

	elog(INFO, "%s of backup %s completed.",
		 action, base36enc(dest_backup->start_time));
	return 0;
}

/*
 * Restore one backup.
 */
void
restore_backup(pgBackup *backup, const char *external_dir_str)
{
	char		timestamp[100];
	char		this_backup_path[MAXPGPATH];
	char		database_path[MAXPGPATH];
	char		external_prefix[MAXPGPATH];
	char		list_path[MAXPGPATH];
	parray	   *files;
	parray	   *requested_external_dirs = NULL;
	parray	   *current_external_dirs = NULL;
	int			i;
	/* arrays with meta info for multi threaded backup */
	pthread_t  *threads;
	restore_files_arg *threads_args;
	bool		restore_isok = true;


	if (backup->status != BACKUP_STATUS_OK)
		elog(ERROR, "Backup %s cannot be restored because it is not valid",
			 base36enc(backup->start_time));

	/* confirm block size compatibility */
	if (backup->block_size != BLCKSZ)
		elog(ERROR,
			"BLCKSZ(%d) is not compatible(%d expected)",
			backup->block_size, BLCKSZ);
	if (backup->wal_block_size != XLOG_BLCKSZ)
		elog(ERROR,
			"XLOG_BLCKSZ(%d) is not compatible(%d expected)",
			backup->wal_block_size, XLOG_BLCKSZ);

	time2iso(timestamp, lengthof(timestamp), backup->start_time);
	elog(LOG, "restoring database from backup %s", timestamp);

	/*
	 * Restore backup directories.
	 * this_backup_path = $BACKUP_PATH/backups/instance_name/backup_id
	 */
	pgBackupGetPath(backup, this_backup_path, lengthof(this_backup_path), NULL);
	create_data_directories(instance_config.pgdata, this_backup_path, true);

	if(external_dir_str && !skip_external_dirs)
	{
		requested_external_dirs = make_external_directory_list(external_dir_str);
		for (i = 0; i < parray_num(requested_external_dirs); i++)
		{
			char *external_path = parray_get(requested_external_dirs, i);
			external_path = get_external_remap(external_path);
			dir_create_dir(external_path, DIR_PERMISSION);
		}
	}

	if(backup->external_dir_str)
		current_external_dirs = make_external_directory_list(backup->external_dir_str);

	/*
	 * Get list of files which need to be restored.
	 */
	pgBackupGetPath(backup, database_path, lengthof(database_path), DATABASE_DIR);
	pgBackupGetPath(backup, external_prefix, lengthof(external_prefix),
					EXTERNAL_DIR);
	pgBackupGetPath(backup, list_path, lengthof(list_path), DATABASE_FILE_LIST);
	files = dir_read_file_list(database_path, external_prefix, list_path);

	/* Restore directories in do_backup_instance way */
	parray_qsort(files, pgFileComparePath);

	/*
	 * Make external directories before restore
	 * and setup threads at the same time
	 */
	for (i = 0; i < parray_num(files); i++)
	{
		pgFile *file = (pgFile *) parray_get(files, i);

		/* If the entry was an external directory, create it in the backup */
		if (file->external_dir_num && S_ISDIR(file->mode))
		{
			char		dirpath[MAXPGPATH];
			char	   *dir_name;
			char	   *external_path;

			if (!current_external_dirs ||
				parray_num(current_external_dirs) < file->external_dir_num - 1)
				elog(ERROR, "Inconsistent external directory backup metadata");

			external_path = parray_get(current_external_dirs,
									   file->external_dir_num - 1);
			if (backup_contains_external(external_path, requested_external_dirs))
			{
				char		container_dir[MAXPGPATH];

				external_path = get_external_remap(external_path);
				makeExternalDirPathByNum(container_dir, external_prefix,
										 file->external_dir_num);
				dir_name = GetRelativePath(file->path, container_dir);
				elog(VERBOSE, "Create directory \"%s\"", dir_name);
				join_path_components(dirpath, external_path, dir_name);
				dir_create_dir(dirpath, DIR_PERMISSION);
			}
		}

		/* setup threads */
		pg_atomic_clear_flag(&file->lock);
	}
	threads = (pthread_t *) palloc(sizeof(pthread_t) * num_threads);
	threads_args = (restore_files_arg *) palloc(sizeof(restore_files_arg)*num_threads);

	/* Restore files into target directory */
	for (i = 0; i < num_threads; i++)
	{
		restore_files_arg *arg = &(threads_args[i]);

		arg->files = files;
		arg->backup = backup;
		arg->req_external_dirs = requested_external_dirs;
		arg->cur_external_dirs = current_external_dirs;
		arg->external_prefix = external_prefix;
		/* By default there are some error */
		threads_args[i].ret = 1;

		/* Useless message TODO: rewrite */
		elog(LOG, "Start thread for num:%zu", parray_num(files));

		pthread_create(&threads[i], NULL, restore_files, arg);
	}

	/* Wait theads */
	for (i = 0; i < num_threads; i++)
	{
		pthread_join(threads[i], NULL);
		if (threads_args[i].ret == 1)
			restore_isok = false;
	}
	if (!restore_isok)
		elog(ERROR, "Data files restoring failed");

	pfree(threads);
	pfree(threads_args);

	/* cleanup */
	parray_walk(files, pgFileFree);
	parray_free(files);

	if (logger_config.log_level_console <= LOG ||
		logger_config.log_level_file <= LOG)
		elog(LOG, "restore %s backup completed", base36enc(backup->start_time));
}

/*
 * Delete files which are not in backup's file list from target pgdata.
 * It is necessary to restore incremental backup correctly.
 * Files which were deleted between previous and current backup
 * are not in the backup's filelist.
 */
static void
remove_deleted_files(pgBackup *backup)
{
	parray	   *files;
	parray	   *files_restored;
	char		filelist_path[MAXPGPATH];
	char		external_prefix[MAXPGPATH];
	int			i;

	pgBackupGetPath(backup, filelist_path, lengthof(filelist_path), DATABASE_FILE_LIST);
	pgBackupGetPath(backup, external_prefix, lengthof(external_prefix), EXTERNAL_DIR);
	/* Read backup's filelist using target database path as base path */
	files = dir_read_file_list(instance_config.pgdata, external_prefix, filelist_path);
	parray_qsort(files, pgFileComparePathDesc);

	/* Get list of files actually existing in target database */
	files_restored = parray_new();
	dir_list_file(files_restored, instance_config.pgdata, true, true, false, 0);
	/* To delete from leaf, sort in reversed order */
	parray_qsort(files_restored, pgFileComparePathDesc);

	for (i = 0; i < parray_num(files_restored); i++)
	{
		pgFile	   *file = (pgFile *) parray_get(files_restored, i);

		/* If the file is not in the file list, delete it */
		if (parray_bsearch(files, file, pgFileComparePathDesc) == NULL)
		{
			pgFileDelete(file);
			if (logger_config.log_level_console <= LOG ||
				logger_config.log_level_file <= LOG)
				elog(LOG, "deleted %s", GetRelativePath(file->path,
														instance_config.pgdata));
		}
	}

	/* cleanup */
	parray_walk(files, pgFileFree);
	parray_free(files);
	parray_walk(files_restored, pgFileFree);
	parray_free(files_restored);
}

/*
 * Restore files into $PGDATA.
 */
static void *
restore_files(void *arg)
{
	int			i;
	restore_files_arg *arguments = (restore_files_arg *)arg;

	for (i = 0; i < parray_num(arguments->files); i++)
	{
		char		from_root[MAXPGPATH];
		char	   *rel_path;
		pgFile	   *file = (pgFile *) parray_get(arguments->files, i);

		if (!pg_atomic_test_set_flag(&file->lock))
			continue;

		pgBackupGetPath(arguments->backup, from_root,
						lengthof(from_root), DATABASE_DIR);

		/* check for interrupt */
		if (interrupted)
			elog(ERROR, "interrupted during restore database");

		rel_path = GetRelativePath(file->path,from_root);

		if (progress)
			elog(INFO, "Progress: (%d/%lu). Process file %s ",
				 i + 1, (unsigned long) parray_num(arguments->files), rel_path);

		/*
		 * For PAGE and PTRACK backups skip files which haven't changed
		 * since previous backup and thus were not backed up.
		 * We cannot do the same when restoring DELTA backup because we need information
		 * about every file to correctly truncate them.
		 */
		if (file->write_size == BYTES_INVALID &&
			(arguments->backup->backup_mode == BACKUP_MODE_DIFF_PAGE
			|| arguments->backup->backup_mode == BACKUP_MODE_DIFF_PTRACK))
		{
			elog(VERBOSE, "The file didn`t change. Skip restore: %s", file->path);
			continue;
		}

		/* Directories were created before */
		if (S_ISDIR(file->mode))
		{
			elog(VERBOSE, "directory, skip");
			continue;
		}

		/* Do not restore tablespace_map file */
		if (path_is_prefix_of_path(PG_TABLESPACE_MAP_FILE, rel_path))
		{
			elog(VERBOSE, "skip tablespace_map");
			continue;
		}

		/*
		 * restore the file.
		 * We treat datafiles separately, cause they were backed up block by
		 * block and have BackupPageHeader meta information, so we cannot just
		 * copy the file from backup.
		 */
		elog(VERBOSE, "Restoring file %s, is_datafile %i, is_cfs %i",
			 file->path, file->is_datafile?1:0, file->is_cfs?1:0);
		if (file->is_datafile && !file->is_cfs)
		{
			char		to_path[MAXPGPATH];

			join_path_components(to_path, instance_config.pgdata,
								 file->path + strlen(from_root) + 1);
			restore_data_file(to_path, file,
							  arguments->backup->backup_mode == BACKUP_MODE_DIFF_DELTA,
							  false,
							  parse_program_version(arguments->backup->program_version));
		}
		else if (file->external_dir_num)
		{
			char	   *external_path = parray_get(arguments->cur_external_dirs,
												   file->external_dir_num - 1);
			if (backup_contains_external(external_path,
										 arguments->req_external_dirs))
			{
				external_path = get_external_remap(external_path);
				copy_file(arguments->external_prefix, external_path, file);
			}
		}
		else if (strcmp(file->name, "pg_control") == 0)
			copy_pgcontrol_file(from_root, instance_config.pgdata, file);
		else
			copy_file(from_root, instance_config.pgdata, file);

		/* print size of restored file */
		if (file->write_size != BYTES_INVALID)
			elog(VERBOSE, "Restored file %s : " INT64_FORMAT " bytes",
				 file->path, file->write_size);
	}

	/* Data files restoring is successful */
	arguments->ret = 0;

	return NULL;
}

/* Create recovery.conf with given recovery target parameters */
static void
create_recovery_conf(time_t backup_id,
					 pgRecoveryTarget *rt,
					 pgBackup *backup)
{
	char		path[MAXPGPATH];
	FILE	   *fp;
	bool		need_restore_conf = false;

	if (!backup->stream
		|| (rt->time_specified || rt->xid_specified))
			need_restore_conf = true;

	/* No need to generate recovery.conf at all. */
	if (!(need_restore_conf || restore_as_replica))
		return;

	elog(LOG, "----------------------------------------");
	elog(LOG, "creating recovery.conf");

	snprintf(path, lengthof(path), "%s/recovery.conf", instance_config.pgdata);
	fp = fopen(path, "wt");
	if (fp == NULL)
		elog(ERROR, "cannot open recovery.conf \"%s\": %s", path,
			strerror(errno));

	fprintf(fp, "# recovery.conf generated by pg_probackup %s\n",
		PROGRAM_VERSION);

	if (need_restore_conf)
	{

		fprintf(fp, "restore_command = '%s archive-get -B %s --instance %s "
					"--wal-file-path %%p --wal-file-name %%f'\n",
					PROGRAM_NAME, backup_path, instance_name);

		/*
		 * We've already checked that only one of the four following mutually
		 * exclusive options is specified, so the order of calls is insignificant.
		 */
		if (rt->recovery_target_name)
			fprintf(fp, "recovery_target_name = '%s'\n", rt->recovery_target_name);

		if (rt->time_specified)
			fprintf(fp, "recovery_target_time = '%s'\n", rt->target_time_string);

		if (rt->xid_specified)
			fprintf(fp, "recovery_target_xid = '%s'\n", rt->target_xid_string);

		if (rt->recovery_target_lsn)
			fprintf(fp, "recovery_target_lsn = '%s'\n", rt->target_lsn_string);

		if (rt->recovery_target_immediate)
			fprintf(fp, "recovery_target = 'immediate'\n");

		if (rt->inclusive_specified)
			fprintf(fp, "recovery_target_inclusive = '%s'\n",
					rt->recovery_target_inclusive?"true":"false");

		if (rt->recovery_target_tli)
			fprintf(fp, "recovery_target_timeline = '%u'\n", rt->recovery_target_tli);

		if (rt->recovery_target_action)
			fprintf(fp, "recovery_target_action = '%s'\n", rt->recovery_target_action);
	}

	if (restore_as_replica)
	{
		fprintf(fp, "standby_mode = 'on'\n");

		if (backup->primary_conninfo)
			fprintf(fp, "primary_conninfo = '%s'\n", backup->primary_conninfo);
	}

	if (fflush(fp) != 0 ||
		fsync(fileno(fp)) != 0 ||
		fclose(fp))
		elog(ERROR, "cannot write recovery.conf \"%s\": %s", path,
			 strerror(errno));
}

/*
 * Try to read a timeline's history file.
 *
 * If successful, return the list of component TLIs (the ancestor
 * timelines followed by target timeline). If we cannot find the history file,
 * assume that the timeline has no parents, and return a list of just the
 * specified timeline ID.
 * based on readTimeLineHistory() in timeline.c
 */
parray *
read_timeline_history(TimeLineID targetTLI)
{
	parray	   *result;
	char		path[MAXPGPATH];
	char		fline[MAXPGPATH];
	FILE	   *fd = NULL;
	TimeLineHistoryEntry *entry;
	TimeLineHistoryEntry *last_timeline = NULL;

	/* Look for timeline history file in archlog_path */
	snprintf(path, lengthof(path), "%s/%08X.history", arclog_path,
		targetTLI);

	/* Timeline 1 does not have a history file */
	if (targetTLI != 1)
	{
		fd = fopen(path, "rt");
		if (fd == NULL)
		{
			if (errno != ENOENT)
				elog(ERROR, "could not open file \"%s\": %s", path,
					strerror(errno));

			/* There is no history file for target timeline */
			elog(ERROR, "recovery target timeline %u does not exist",
				 targetTLI);
		}
	}

	result = parray_new();

	/*
	 * Parse the file...
	 */
	while (fd && fgets(fline, sizeof(fline), fd) != NULL)
	{
		char	   *ptr;
		TimeLineID	tli;
		uint32		switchpoint_hi;
		uint32		switchpoint_lo;
		int			nfields;

		for (ptr = fline; *ptr; ptr++)
		{
			if (!isspace((unsigned char) *ptr))
				break;
		}
		if (*ptr == '\0' || *ptr == '#')
			continue;

		nfields = sscanf(fline, "%u\t%X/%X", &tli, &switchpoint_hi, &switchpoint_lo);

		if (nfields < 1)
		{
			/* expect a numeric timeline ID as first field of line */
			elog(ERROR,
				 "syntax error in history file: %s. Expected a numeric timeline ID.",
				   fline);
		}
		if (nfields != 3)
			elog(ERROR,
				 "syntax error in history file: %s. Expected a transaction log switchpoint location.",
				   fline);

		if (last_timeline && tli <= last_timeline->tli)
			elog(ERROR,
				   "Timeline IDs must be in increasing sequence.");

		entry = pgut_new(TimeLineHistoryEntry);
		entry->tli = tli;
		entry->end = ((uint64) switchpoint_hi << 32) | switchpoint_lo;

		last_timeline = entry;
		/* Build list with newest item first */
		parray_insert(result, 0, entry);

		/* we ignore the remainder of each line */
	}

	if (fd)
		fclose(fd);

	if (last_timeline && targetTLI <= last_timeline->tli)
		elog(ERROR, "Timeline IDs must be less than child timeline's ID.");

	/* append target timeline */
	entry = pgut_new(TimeLineHistoryEntry);
	entry->tli = targetTLI;
	/* LSN in target timeline is valid */
	entry->end = InvalidXLogRecPtr;
	parray_insert(result, 0, entry);

	return result;
}

bool
satisfy_recovery_target(const pgBackup *backup, const pgRecoveryTarget *rt)
{
	if (rt->xid_specified)
		return backup->recovery_xid <= rt->recovery_target_xid;

	if (rt->time_specified)
		return backup->recovery_time <= rt->recovery_target_time;

	if (rt->lsn_specified)
		return backup->stop_lsn <= rt->recovery_target_lsn;

	return true;
}

bool
satisfy_timeline(const parray *timelines, const pgBackup *backup)
{
	int			i;

	for (i = 0; i < parray_num(timelines); i++)
	{
		TimeLineHistoryEntry *timeline;

		timeline = (TimeLineHistoryEntry *) parray_get(timelines, i);
		if (backup->tli == timeline->tli &&
			(XLogRecPtrIsInvalid(timeline->end) ||
			 backup->stop_lsn < timeline->end))
			return true;
	}
	return false;
}
/*
 * Get recovery options in the string format, parse them
 * and fill up the pgRecoveryTarget structure.
 */
pgRecoveryTarget *
parseRecoveryTargetOptions(const char *target_time,
					const char *target_xid,
					const char *target_inclusive,
					TimeLineID	target_tli,
					const char *target_lsn,
					bool target_immediate,
					const char *target_name,
					const char *target_action,
					bool		restore_no_validate)
{
	time_t		dummy_time;
	TransactionId dummy_xid;
	bool		dummy_bool;
	XLogRecPtr	dummy_lsn;
	/*
	 * count the number of the mutually exclusive options which may specify
	 * recovery target. If final value > 1, throw an error.
	 */
	int			recovery_target_specified = 0;
	pgRecoveryTarget *rt = pgut_new(pgRecoveryTarget);

	/* fill all options with default values */
	rt->time_specified = false;
	rt->xid_specified = false;
	rt->inclusive_specified = false;
	rt->lsn_specified = false;
	rt->recovery_target_time = 0;
	rt->recovery_target_xid  = 0;
	rt->recovery_target_lsn = InvalidXLogRecPtr;
	rt->target_time_string = NULL;
	rt->target_xid_string = NULL;
	rt->target_lsn_string = NULL;
	rt->recovery_target_inclusive = false;
	rt->recovery_target_tli  = 0;
	rt->recovery_target_immediate = false;
	rt->recovery_target_name = NULL;
	rt->recovery_target_action = NULL;
	rt->restore_no_validate = false;

	/* parse given options */
	if (target_time)
	{
		recovery_target_specified++;
		rt->time_specified = true;
		rt->target_time_string = target_time;

		if (parse_time(target_time, &dummy_time, false))
			rt->recovery_target_time = dummy_time;
		else
			elog(ERROR, "Invalid value of --time option %s", target_time);
	}

	if (target_xid)
	{
		recovery_target_specified++;
		rt->xid_specified = true;
		rt->target_xid_string = target_xid;

#ifdef PGPRO_EE
		if (parse_uint64(target_xid, &dummy_xid, 0))
#else
		if (parse_uint32(target_xid, &dummy_xid, 0))
#endif
			rt->recovery_target_xid = dummy_xid;
		else
			elog(ERROR, "Invalid value of --xid option %s", target_xid);
	}

	if (target_lsn)
	{
		recovery_target_specified++;
		rt->lsn_specified = true;
		rt->target_lsn_string = target_lsn;
		if (parse_lsn(target_lsn, &dummy_lsn))
			rt->recovery_target_lsn = dummy_lsn;
		else
			elog(ERROR, "Invalid value of --lsn option %s", target_lsn);
	}

	if (target_inclusive)
	{
		rt->inclusive_specified = true;
		if (parse_bool(target_inclusive, &dummy_bool))
			rt->recovery_target_inclusive = dummy_bool;
		else
			elog(ERROR, "Invalid value of --inclusive option %s", target_inclusive);
	}

	rt->recovery_target_tli  = target_tli;
	if (target_immediate)
	{
		recovery_target_specified++;
		rt->recovery_target_immediate = target_immediate;
	}

	if (restore_no_validate)
	{
		rt->restore_no_validate = restore_no_validate;
	}

	if (target_name)
	{
		recovery_target_specified++;
		rt->recovery_target_name = target_name;
	}

	if (target_action)
	{
		rt->recovery_target_action = target_action;

		if ((strcmp(target_action, "pause") != 0)
			&& (strcmp(target_action, "promote") != 0)
			&& (strcmp(target_action, "shutdown") != 0))
				elog(ERROR, "Invalid value of --recovery-target-action option %s", target_action);
	}
	else
	{
		/* Default recovery target action is pause */
		rt->recovery_target_action = "pause";
	}

	/* More than one mutually exclusive option was defined. */
	if (recovery_target_specified > 1)
		elog(ERROR, "At most one of --immediate, --target-name, --time, --xid, or --lsn can be used");

	/* If none of the options is defined, '--inclusive' option is meaningless */
	if (!(rt->xid_specified || rt->time_specified || rt->lsn_specified) && rt->recovery_target_inclusive)
		elog(ERROR, "--inclusive option applies when either --time or --xid is specified");

	return rt;
}<|MERGE_RESOLUTION|>--- conflicted
+++ resolved
@@ -425,9 +425,6 @@
 				elog(ERROR, "Backup %s was created for version %s which doesn't support recovery_target_lsn",
 						base36enc(dest_backup->start_time), dest_backup->server_version);
 
-<<<<<<< HEAD
-			restore_backup(backup, dest_backup->external_dir_str);
-=======
 			/*
 			 * Backup was locked during validation if no-validate wasn't
 			 * specified.
@@ -435,8 +432,7 @@
 			if (rt->restore_no_validate && !lock_backup(backup))
 				elog(ERROR, "Cannot lock backup directory");
 
-			restore_backup(backup);
->>>>>>> 322b3f0b
+			restore_backup(backup, dest_backup->external_dir_str);
 		}
 
 		/*
