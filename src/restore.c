--- conflicted
+++ resolved
@@ -317,27 +317,14 @@
 		{
 			tmp_backup = (pgBackup *) parray_get(parent_chain, i);
 
+			lock_backup(tmp_backup);
 			pgBackupValidate(tmp_backup);
 			/* Maybe we should be more paranoid and check for !BACKUP_STATUS_OK? */
 			if (tmp_backup->status == BACKUP_STATUS_CORRUPT)
 			{
-<<<<<<< HEAD
-				lock_backup(tmp_backup);
-				pgBackupValidate(tmp_backup);
-				/* Maybe we should be more paranoid and check for !BACKUP_STATUS_OK? */
-				if (tmp_backup->status == BACKUP_STATUS_CORRUPT)
-				{
-					corrupted_backup = tmp_backup;
-					corrupted_backup_index = i;
-					break;
-				}
-				/* We do not validate WAL files of intermediate backups
-				 * It`s done to speed up restore
-=======
 				corrupted_backup = tmp_backup;
 				/* we need corrupted backup index from 'backups' not parent_chain
 				 * so we can properly orphanize all its descendants
->>>>>>> 0aa14030
 				 */
 				corrupted_backup_index = get_backup_index_number(backups, corrupted_backup);
 				break;
