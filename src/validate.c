--- conflicted
+++ resolved
@@ -58,14 +58,9 @@
 
 	if (backup->backup_mode != BACKUP_MODE_FULL &&
 		backup->backup_mode != BACKUP_MODE_DIFF_PAGE &&
-<<<<<<< HEAD
 		backup->backup_mode != BACKUP_MODE_DIFF_PTRACK &&
 		backup->backup_mode != BACKUP_MODE_DIFF_DELTA)
-		elog(INFO, "Invalid backup_mode of backup %s", base36enc(backup->start_time));
-=======
-		backup->backup_mode != BACKUP_MODE_DIFF_PTRACK)
 		elog(WARNING, "Invalid backup_mode of backup %s", base36enc(backup->start_time));
->>>>>>> fb88c42a
 
 	pgBackupGetPath(backup, base_path, lengthof(base_path), DATABASE_DIR);
 	pgBackupGetPath(backup, path, lengthof(path), DATABASE_FILE_LIST);
@@ -307,7 +302,7 @@
 						0, base_full_backup->tli);
 		}
 		/* Mark every incremental backup between corrupted backup and nearest FULL backup as orphans */
-		if (current_backup->status != BACKUP_STATUS_OK)
+		if (current_backup->status == BACKUP_STATUS_CORRUPT)
 		{
 			int			j;
 			corrupted_backup_found = true;
