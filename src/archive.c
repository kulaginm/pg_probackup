--- conflicted
+++ resolved
@@ -944,13 +944,8 @@
 
 	/* get list of files from archive_status */
 	status_files = parray_new();
-<<<<<<< HEAD
-	dir_list_file(status_files, archive_status_dir, false, false, false, false, 0, FIO_DB_HOST);
+	dir_list_file(status_files, archive_status_dir, false, false, false, false, true, 0, FIO_DB_HOST);
 	parray_qsort(status_files, pgFileCompareName);
-=======
-	dir_list_file(status_files, archive_status_dir, false, false, false, true, 0, FIO_DB_HOST);
-	parray_qsort(status_files, pgFileComparePath);
->>>>>>> 963f20f4
 
 	for (i = 0; i < parray_num(status_files); i++)
 	{
